// swift-tools-version:5.6
//===----------------------------------------------------------------------===//
//
// This source file is part of the AsyncHTTPClient open source project
//
// Copyright (c) 2018-2019 Apple Inc. and the AsyncHTTPClient project authors
// Licensed under Apache License v2.0
//
// See LICENSE.txt for license information
// See CONTRIBUTORS.txt for the list of AsyncHTTPClient project authors
//
// SPDX-License-Identifier: Apache-2.0
//
//===----------------------------------------------------------------------===//

import PackageDescription

let package = Package(
    name: "async-http-client",
    products: [
        .library(name: "AsyncHTTPClient", targets: ["AsyncHTTPClient"]),
    ],
    dependencies: [
        .package(url: "https://github.com/apple/swift-nio.git", from: "2.58.0"),
        .package(url: "https://github.com/apple/swift-nio-ssl.git", from: "2.22.0"),
        .package(url: "https://github.com/apple/swift-nio-http2.git", from: "1.19.0"),
        .package(url: "https://github.com/apple/swift-nio-extras.git", from: "1.13.0"),
<<<<<<< HEAD
        .package(url: "https://github.com/apple/swift-nio-transport-services.git", from: "1.13.0"),
=======
        .package(url: "https://github.com/apple/swift-nio-transport-services.git", from: "1.19.0"),
>>>>>>> 8c90405f
        .package(url: "https://github.com/apple/swift-log.git", from: "1.4.4"),
        .package(url: "https://github.com/apple/swift-atomics.git", from: "1.0.2"),
        .package(url: "https://github.com/apple/swift-docc-plugin", from: "1.0.0"),
    ],
    targets: [
        .target(name: "CAsyncHTTPClient"),
        .target(
            name: "AsyncHTTPClient",
            dependencies: [
                .target(name: "CAsyncHTTPClient"),
                .product(name: "NIO", package: "swift-nio"),
                .product(name: "NIOCore", package: "swift-nio"),
                .product(name: "NIOPosix", package: "swift-nio"),
                .product(name: "NIOHTTP1", package: "swift-nio"),
                .product(name: "NIOConcurrencyHelpers", package: "swift-nio"),
                .product(name: "NIOHTTP2", package: "swift-nio-http2"),
                .product(name: "NIOSSL", package: "swift-nio-ssl"),
                .product(name: "NIOHTTPCompression", package: "swift-nio-extras"),
                .product(name: "NIOSOCKS", package: "swift-nio-extras"),
                .product(name: "NIOTransportServices", package: "swift-nio-transport-services"),
                .product(name: "Logging", package: "swift-log"),
                .product(name: "Atomics", package: "swift-atomics"),
            ]
        ),
        .testTarget(
            name: "AsyncHTTPClientTests",
            dependencies: [
                .target(name: "AsyncHTTPClient"),
                .product(name: "NIOCore", package: "swift-nio"),
                .product(name: "NIOConcurrencyHelpers", package: "swift-nio"),
                .product(name: "NIOEmbedded", package: "swift-nio"),
                .product(name: "NIOFoundationCompat", package: "swift-nio"),
                .product(name: "NIOTestUtils", package: "swift-nio"),
                .product(name: "NIOSSL", package: "swift-nio-ssl"),
                .product(name: "NIOHTTP2", package: "swift-nio-http2"),
                .product(name: "NIOSOCKS", package: "swift-nio-extras"),
                .product(name: "Logging", package: "swift-log"),
                .product(name: "Atomics", package: "swift-atomics"),
            ],
            resources: [
                .copy("Resources/self_signed_cert.pem"),
                .copy("Resources/self_signed_key.pem"),
                .copy("Resources/example.com.cert.pem"),
                .copy("Resources/example.com.private-key.pem"),
            ]
        ),
    ]
)<|MERGE_RESOLUTION|>--- conflicted
+++ resolved
@@ -25,11 +25,7 @@
         .package(url: "https://github.com/apple/swift-nio-ssl.git", from: "2.22.0"),
         .package(url: "https://github.com/apple/swift-nio-http2.git", from: "1.19.0"),
         .package(url: "https://github.com/apple/swift-nio-extras.git", from: "1.13.0"),
-<<<<<<< HEAD
-        .package(url: "https://github.com/apple/swift-nio-transport-services.git", from: "1.13.0"),
-=======
         .package(url: "https://github.com/apple/swift-nio-transport-services.git", from: "1.19.0"),
->>>>>>> 8c90405f
         .package(url: "https://github.com/apple/swift-log.git", from: "1.4.4"),
         .package(url: "https://github.com/apple/swift-atomics.git", from: "1.0.2"),
         .package(url: "https://github.com/apple/swift-docc-plugin", from: "1.0.0"),
