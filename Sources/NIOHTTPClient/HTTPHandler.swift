//===----------------------------------------------------------------------===//
//
// This source file is part of the SwiftNIOHTTPClient open source project
//
// Copyright (c) 2018-2019 Swift Server Working Group and the SwiftNIOHTTPClient project authors
// Licensed under Apache License v2.0
//
// See LICENSE.txt for license information
// See CONTRIBUTORS.txt for the list of SwiftNIOHTTPClient project authors
//
// SPDX-License-Identifier: Apache-2.0
//
//===----------------------------------------------------------------------===//

import Foundation
import NIO
import NIOConcurrencyHelpers
import NIOHTTP1
import NIOSSL

public extension HTTPClient {
    typealias ChunkProvider = (@escaping (IOData) -> EventLoopFuture<Void>) -> EventLoopFuture<Void>

    struct Body {
        var length: Int?
        var provider: HTTPClient.ChunkProvider

        static func byteBuffer(_ buffer: ByteBuffer) -> Body {
            return Body(length: buffer.readableBytes) { writer in
                writer(.byteBuffer(buffer))
            }
        }

        static func stream(length: Int? = nil, _ provider: @escaping HTTPClient.ChunkProvider) -> Body {
            return Body(length: length, provider: provider)
        }

        static func data(_ data: Data) -> Body {
            return Body(length: data.count) { writer in
                var buffer = ByteBufferAllocator().buffer(capacity: data.count)
                buffer.writeBytes(data)
                return writer(.byteBuffer(buffer))
            }
        }

        static func string(_ string: String) -> Body {
            return Body(length: string.utf8.count) { writer in
                var buffer = ByteBufferAllocator().buffer(capacity: string.utf8.count)
                buffer.writeString(string)
                return writer(.byteBuffer(buffer))
            }
        }
    }

    struct Request {
        public var version: HTTPVersion
        public var method: HTTPMethod
        public var url: URL
        public var scheme: String
        public var host: String
        public var headers: HTTPHeaders
        public var body: Body?

        public init(url: String, version: HTTPVersion = HTTPVersion(major: 1, minor: 1), method: HTTPMethod = .GET, headers: HTTPHeaders = HTTPHeaders(), body: Body? = nil) throws {
            guard let url = URL(string: url) else {
                throw HTTPClientError.invalidURL
            }

            try self.init(url: url, version: version, method: method, headers: headers, body: body)
        }

        public init(url: URL, version: HTTPVersion = HTTPVersion(major: 1, minor: 1), method: HTTPMethod = .GET, headers: HTTPHeaders = HTTPHeaders(), body: Body? = nil) throws {
            guard let scheme = url.scheme else {
                throw HTTPClientError.emptyScheme
            }

            guard Request.isSchemeSupported(scheme: scheme) else {
                throw HTTPClientError.unsupportedScheme(scheme)
            }

            guard let host = url.host else {
                throw HTTPClientError.emptyHost
            }

            self.version = version
            self.method = method
            self.url = url
            self.scheme = scheme
            self.host = host
            self.headers = headers
            self.body = body
        }

        public var useTLS: Bool {
            return self.url.scheme == "https"
        }

        public var port: Int {
            return self.url.port ?? (self.useTLS ? 443 : 80)
        }

        static func isSchemeSupported(scheme: String?) -> Bool {
            return scheme == "http" || scheme == "https"
        }
    }

    struct Response {
        public var host: String
        public var status: HTTPResponseStatus
        public var headers: HTTPHeaders
        public var body: ByteBuffer?
    }
}

class CopyingDelegate: HTTPClientResponseDelegate {
    public typealias Response = Void

    let chunkHandler: (ByteBuffer) -> EventLoopFuture<Void>

    init(chunkHandler: @escaping (ByteBuffer) -> EventLoopFuture<Void>) {
        self.chunkHandler = chunkHandler
    }

    func didReceivePart(task: HTTPClient.Task<Void>, _ buffer: ByteBuffer) -> EventLoopFuture<Void>? {
        return chunkHandler(buffer)
    }

    func didFinishRequest(task: HTTPClient.Task<Void>) throws -> Void {
        return ()
    }
}

internal class ResponseAccumulator: HTTPClientResponseDelegate {
    public typealias Response = HTTPClient.Response

    enum State {
        case idle
        case head(HTTPResponseHead)
        case body(HTTPResponseHead, ByteBuffer)
        case end
        case error(Error)
    }

    var state = State.idle
    let request: HTTPClient.Request

    init(request: HTTPClient.Request) {
        self.request = request
    }

    func didTransmitRequestBody(task: HTTPClient.Task<Response>) {}

    func didReceiveHead(task: HTTPClient.Task<Response>, _ head: HTTPResponseHead) {
        switch self.state {
        case .idle:
            self.state = .head(head)
        case .head:
            preconditionFailure("head already set")
        case .body:
            preconditionFailure("no head received before body")
        case .end:
            preconditionFailure("request already processed")
        case .error:
            break
        }
    }

    func didReceivePart(task: HTTPClient.Task<Response>, _ part: ByteBuffer) -> EventLoopFuture<Void>? {
        switch self.state {
        case .idle:
            preconditionFailure("no head received before body")
        case .head(let head):
            self.state = .body(head, part)
        case .body(let head, var body):
            var part = part
            body.writeBuffer(&part)
            self.state = .body(head, body)
        case .end:
            preconditionFailure("request already processed")
        case .error:
            break
        }
        return nil
    }

    func didReceiveError(task: HTTPClient.Task<Response>, _ error: Error) {
        self.state = .error(error)
    }

    func didFinishRequest(task: HTTPClient.Task<Response>) throws -> Response {
        switch self.state {
        case .idle:
            preconditionFailure("no head received before end")
        case .head(let head):
            return Response(host: self.request.host, status: head.status, headers: head.headers, body: nil)
        case .body(let head, let body):
            return Response(host: self.request.host, status: head.status, headers: head.headers, body: body)
        case .end:
            preconditionFailure("request already processed")
        case .error(let error):
            throw error
        }
    }
}

/// This delegate is strongly held by the HTTPTaskHandler
/// for the duration of the HTTPRequest processing and will be
/// released together with the HTTPTaskHandler when channel is closed
public protocol HTTPClientResponseDelegate: AnyObject {
    associatedtype Response

    func didTransmitRequestBody(task: HTTPClient.Task<Response>)

    func didReceiveHead(task: HTTPClient.Task<Response>, _ head: HTTPResponseHead)

    func didReceivePart(task: HTTPClient.Task<Response>, _ buffer: ByteBuffer) -> EventLoopFuture<Void>?

    func didReceiveError(task: HTTPClient.Task<Response>, _ error: Error)

    func didFinishRequest(task: HTTPClient.Task<Response>) throws -> Response
}

extension HTTPClientResponseDelegate {
    func didTransmitRequestBody(task: HTTPClient.Task<Response>) {}

    func didReceiveHead(task: HTTPClient.Task<Response>, _: HTTPResponseHead) {}

    func didReceivePart(task: HTTPClient.Task<Response>, _: ByteBuffer) {}

    func didReceiveError(task: HTTPClient.Task<Response>, _: Error) {}
}

internal extension URL {
    var uri: String {
        return path.isEmpty ? "/" : path + (query.map { "?" + $0 } ?? "")
    }

    func hasTheSameOrigin(as other: URL) -> Bool {
        return host == other.host && scheme == other.scheme && port == other.port
    }
}

public extension HTTPClient {
    final class Task<Response> {
        let future: EventLoopFuture<Response>

        private var channel: Channel?
        private var cancelled: Bool
        private let lock: Lock

        init(future: EventLoopFuture<Response>) {
            self.future = future
            self.cancelled = false
            self.lock = Lock()
        }

        func setChannel(_ channel: Channel) -> Channel {
            return self.lock.withLock {
                self.channel = channel
                return channel
            }
        }

        public func wait() throws -> Response {
            return try self.future.wait()
        }

        public func cancel() {
            self.lock.withLock {
                if !cancelled {
                    cancelled = true
                    channel?.pipeline.fireUserInboundEventTriggered(TaskCancelEvent())
                }
            }
        }

        public func cascade(promise: EventLoopPromise<Response>) {
            self.future.cascade(to: promise)
        }
    }
}

internal struct TaskCancelEvent {}

internal class TaskHandler<T: HTTPClientResponseDelegate>: ChannelInboundHandler, ChannelOutboundHandler {
    typealias OutboundIn = HTTPClient.Request
    typealias InboundIn = HTTPClientResponsePart
    typealias OutboundOut = HTTPClientRequestPart

    enum State {
        case idle
        case sent
        case head
        case redirected(HTTPResponseHead, URL)
        case body
        case end
    }

    let task: HTTPClient.Task<T.Response>
    let delegate: T
    let promise: EventLoopPromise<T.Response>
    let redirectHandler: RedirectHandler<T.Response>?

    var state: State = .idle
    var pendingRead = false
    var writable: Bool = true

    init(task: HTTPClient.Task<T.Response>, delegate: T, promise: EventLoopPromise<T.Response>, redirectHandler: RedirectHandler<T.Response>?) {
        self.task = task
        self.delegate = delegate
        self.promise = promise
        self.redirectHandler = redirectHandler
    }

    func write(context: ChannelHandlerContext, data: NIOAny, promise: EventLoopPromise<Void>?) {
        self.state = .idle
        let request = unwrapOutboundIn(data)

        var head = HTTPRequestHead(version: request.version, method: request.method, uri: request.url.uri)
        var headers = request.headers

        if request.version.major == 1, request.version.minor == 1, !request.headers.contains(name: "Host") {
            headers.add(name: "Host", value: request.host)
        }

        headers.add(name: "Connection", value: "close")

        do {
            try headers.validate(body: request.body)
        } catch {
            context.fireErrorCaught(error)
            self.state = .end
            return
        }

        head.headers = headers

        context.write(wrapOutboundOut(.head(head)), promise: nil)

        self.writeBody(request: request, context: context).whenComplete { result in
            switch result {
            case .success:
                context.write(self.wrapOutboundOut(.end(nil)), promise: promise)
                context.flush()

                self.state = .sent
                self.delegate.didTransmitRequestBody(task: self.task)
            case .failure(let error):
                self.state = .end
                self.delegate.didReceiveError(task: self.task, error)
                self.promise.fail(error)
                context.close(promise: nil)
            }
        }
    }

    private func writeBody(request: HTTPClient.Request, context: ChannelHandlerContext) -> EventLoopFuture<Void> {
        if let body = request.body {
            return body.provider { part in
                context.writeAndFlush(self.wrapOutboundOut(HTTPClientRequestPart.body(part)))
            }
        } else {
            return context.eventLoop.makeSucceededFuture(())
        }
    }

    public func read(context: ChannelHandlerContext) {
        if writable {
            context.read()
        } else {
            pendingRead = true
        }
    }

<<<<<<< HEAD
    private func mayRead(context: ChannelHandlerContext) {
        if pendingRead {
            pendingRead = false
            context.read()
=======
        self.state = .sent
        self.delegate.didTransmitRequestBody(task: self.task)

        let channel = context.channel
        self.promise.futureResult.whenComplete { _ in
            channel.close(promise: nil)
>>>>>>> 317f4fa6
        }
    }

    func channelRead(context: ChannelHandlerContext, data: NIOAny) {
        let response = unwrapInboundIn(data)
        switch response {
        case .head(let head):
            if let redirectURL = redirectHandler?.redirectTarget(status: head.status, headers: head.headers) {
                self.state = .redirected(head, redirectURL)
            } else {
                self.state = .head
                self.delegate.didReceiveHead(task: self.task, head)
            }
        case .body(let body):
            switch self.state {
            case .redirected:
                break
            default:
                self.state = .body
                if let future = self.delegate.didReceivePart(task: self.task, body) {
                    self.writable = false
                    future.whenComplete { _ in
                        self.writable = true
                        self.mayRead(context: context)
                    }
                }
            }
        case .end:
            switch self.state {
            case .redirected(let head, let redirectURL):
                self.state = .end
                self.redirectHandler?.redirect(status: head.status, to: redirectURL, promise: self.promise)
                context.close(promise: nil)
            default:
                self.state = .end
                do {
                    self.promise.succeed(try self.delegate.didFinishRequest(task: self.task))
                } catch {
                    self.promise.fail(error)
                }
            }
        }
    }

    func userInboundEventTriggered(context: ChannelHandlerContext, event: Any) {
        if (event as? IdleStateHandler.IdleStateEvent) == .read {
            self.state = .end
            let error = HTTPClientError.readTimeout
            self.delegate.didReceiveError(task: self.task, error)
            self.promise.fail(error)
        } else if (event as? TaskCancelEvent) != nil {
            self.state = .end
            let error = HTTPClientError.cancelled
            self.delegate.didReceiveError(task: self.task, error)
            self.promise.fail(error)
        } else {
            context.fireUserInboundEventTriggered(event)
        }
    }

    func channelInactive(context: ChannelHandlerContext) {
        switch self.state {
        case .end:
            break
        default:
            self.state = .end
            let error = HTTPClientError.remoteConnectionClosed
            self.delegate.didReceiveError(task: self.task, error)
            self.promise.fail(error)
        }
    }

    func errorCaught(context: ChannelHandlerContext, error: Error) {
        switch error {
        case NIOSSLError.uncleanShutdown:
            switch self.state {
            case .end:
                /// Some HTTP Servers can 'forget' to respond with CloseNotify when client is closing connection,
                /// this could lead to incomplete SSL shutdown. But since request is already processed, we can ignore this error.
                break
            default:
                self.state = .end
                self.delegate.didReceiveError(task: self.task, error)
                self.promise.fail(error)
            }
        default:
            self.state = .end
            self.delegate.didReceiveError(task: self.task, error)
            self.promise.fail(error)
        }
    }
}

internal struct RedirectHandler<T> {
    let request: HTTPClient.Request
    let execute: (HTTPClient.Request) -> HTTPClient.Task<T>

    func redirectTarget(status: HTTPResponseStatus, headers: HTTPHeaders) -> URL? {
        switch status {
        case .movedPermanently, .found, .seeOther, .notModified, .useProxy, .temporaryRedirect, .permanentRedirect:
            break
        default:
            return nil
        }

        guard let location = headers.first(where: { $0.name == "Location" }) else {
            return nil
        }

        guard let url = URL(string: location.value, relativeTo: request.url) else {
            return nil
        }

        guard HTTPClient.Request.isSchemeSupported(scheme: url.scheme) else {
            return nil
        }

        if url.isFileURL {
            return nil
        }

        return url.absoluteURL
    }

    func redirect(status: HTTPResponseStatus, to redirectURL: URL, promise: EventLoopPromise<T>) {
        let originalURL = self.request.url

        var request = self.request
        request.url = redirectURL

        if let redirectHost = redirectURL.host {
            request.host = redirectHost
        } else {
            preconditionFailure("redirectURL doesn't contain a host")
        }

        if let redirectScheme = redirectURL.scheme {
            request.scheme = redirectScheme
        } else {
            preconditionFailure("redirectURL doesn't contain a scheme")
        }

        var convertToGet = false
        if status == .seeOther, request.method != .HEAD {
            convertToGet = true
        } else if status == .movedPermanently || status == .found, request.method == .POST {
            convertToGet = true
        }

        if convertToGet {
            request.method = .GET
            request.body = nil
            request.headers.remove(name: "Content-Length")
            request.headers.remove(name: "Content-Type")
        }

        if !originalURL.hasTheSameOrigin(as: redirectURL) {
            request.headers.remove(name: "Origin")
            request.headers.remove(name: "Cookie")
            request.headers.remove(name: "Authorization")
            request.headers.remove(name: "Proxy-Authorization")
        }

        return self.execute(request).cascade(promise: promise)
    }
}<|MERGE_RESOLUTION|>--- conflicted
+++ resolved
@@ -109,24 +109,6 @@
         public var status: HTTPResponseStatus
         public var headers: HTTPHeaders
         public var body: ByteBuffer?
-    }
-}
-
-class CopyingDelegate: HTTPClientResponseDelegate {
-    public typealias Response = Void
-
-    let chunkHandler: (ByteBuffer) -> EventLoopFuture<Void>
-
-    init(chunkHandler: @escaping (ByteBuffer) -> EventLoopFuture<Void>) {
-        self.chunkHandler = chunkHandler
-    }
-
-    func didReceivePart(task: HTTPClient.Task<Void>, _ buffer: ByteBuffer) -> EventLoopFuture<Void>? {
-        return chunkHandler(buffer)
-    }
-
-    func didFinishRequest(task: HTTPClient.Task<Void>) throws -> Void {
-        return ()
     }
 }
 
@@ -303,7 +285,7 @@
 
     var state: State = .idle
     var pendingRead = false
-    var writable: Bool = true
+    var mayRead: Bool = true
 
     init(task: HTTPClient.Task<T.Response>, delegate: T, promise: EventLoopPromise<T.Response>, redirectHandler: RedirectHandler<T.Response>?) {
         self.task = task
@@ -345,6 +327,11 @@
 
                 self.state = .sent
                 self.delegate.didTransmitRequestBody(task: self.task)
+
+                let channel = context.channel
+                self.promise.futureResult.whenComplete { _ in
+                    channel.close(promise: nil)
+                }
             case .failure(let error):
                 self.state = .end
                 self.delegate.didReceiveError(task: self.task, error)
@@ -365,26 +352,11 @@
     }
 
     public func read(context: ChannelHandlerContext) {
-        if writable {
+        if self.mayRead {
+            self.pendingRead = false
             context.read()
         } else {
-            pendingRead = true
-        }
-    }
-
-<<<<<<< HEAD
-    private func mayRead(context: ChannelHandlerContext) {
-        if pendingRead {
-            pendingRead = false
-            context.read()
-=======
-        self.state = .sent
-        self.delegate.didTransmitRequestBody(task: self.task)
-
-        let channel = context.channel
-        self.promise.futureResult.whenComplete { _ in
-            channel.close(promise: nil)
->>>>>>> 317f4fa6
+            self.pendingRead = true
         }
     }
 
@@ -405,10 +377,12 @@
             default:
                 self.state = .body
                 if let future = self.delegate.didReceivePart(task: self.task, body) {
-                    self.writable = false
+                    self.mayRead = false
                     future.whenComplete { _ in
-                        self.writable = true
-                        self.mayRead(context: context)
+                        self.mayRead = true
+                        if self.pendingRead {
+                            context.read()
+                        }
                     }
                 }
             }
