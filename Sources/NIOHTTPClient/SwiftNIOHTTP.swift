--- conflicted
+++ resolved
@@ -115,13 +115,8 @@
 
     public func execute<T: HTTPClientResponseDelegate>(request: Request, delegate: T, timeout: Timeout? = nil) -> Task<T.Response> {
         let timeout = timeout ?? configuration.timeout
-
-<<<<<<< HEAD
-        let promise: EventLoopPromise<T.Response> = self.group.next().makePromise()
-=======
         let promise: EventLoopPromise<T.Response> = self.eventLoopGroup.next().makePromise()
->>>>>>> b9c5535b
-
+        
         let redirectHandler: RedirectHandler<T.Response>?
         if self.configuration.followRedirects {
             redirectHandler = RedirectHandler<T.Response>(request: request) { newRequest in
