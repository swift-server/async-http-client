--- conflicted
+++ resolved
@@ -967,11 +967,8 @@
         case traceRequestWithBody
         case invalidHeaderFieldNames([String])
         case bodyLengthMismatch
-<<<<<<< HEAD
         case writeAfterRequestSent
-=======
         case incompatibleHeaders
->>>>>>> 61a80a2d
     }
 
     private var code: Code
@@ -1024,11 +1021,8 @@
     public static func invalidHeaderFieldNames(_ names: [String]) -> HTTPClientError { return HTTPClientError(code: .invalidHeaderFieldNames(names)) }
     /// Body length is not equal to `Content-Length`.
     public static let bodyLengthMismatch = HTTPClientError(code: .bodyLengthMismatch)
-<<<<<<< HEAD
     /// Body part was written after request was fully sent.
     public static let writeAfterRequestSent = HTTPClientError(code: .writeAfterRequestSent)
-=======
     /// Incompatible headers specified, for example `Transfer-Encoding` and `Content-Length`.
     public static let incompatibleHeaders = HTTPClientError(code: .incompatibleHeaders)
->>>>>>> 61a80a2d
 }