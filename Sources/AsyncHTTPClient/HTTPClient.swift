--- conflicted
+++ resolved
@@ -103,35 +103,25 @@
         }
     }
 
-<<<<<<< HEAD
-    public func execute(request: Request, timeout: Timeout? = nil) -> EventLoopFuture<Response> {
+    public func execute(request: Request, deadline: NIODeadline? = nil) -> EventLoopFuture<Response> {
         do {
             let requestWithHost = try RequestWithHost(request: request)
             let accumulator = ResponseAccumulator(host: requestWithHost.host)
-            return self.execute(request: requestWithHost, delegate: accumulator, timeout: timeout).futureResult
-        } catch {
-            return self.eventLoopGroup.next().makeFailedFuture(error)
-        }
-    }
-
-    public func execute<T: HTTPClientResponseDelegate>(request: Request, delegate: T, timeout: Timeout? = nil) -> Task<T.Response> {
-        do {
-            return try self.execute(request: RequestWithHost(request: request), delegate: delegate, timeout: timeout)
+            return self.execute(request: requestWithHost, delegate: accumulator, deadline: deadline).futureResult
+        } catch {
+            return self.eventLoopGroup.next().makeFailedFuture(error)
+        }
+    }
+
+    public func execute<T: HTTPClientResponseDelegate>(request: Request, delegate: T, deadline: NIODeadline? = nil) -> Task<T.Response> {
+        do {
+            return try self.execute(request: RequestWithHost(request: request), delegate: delegate, deadline: deadline)
         } catch {
             return Task(eventLoop: self.eventLoopGroup.next(), error: error)
         }
     }
 
-    private func execute<T: HTTPClientResponseDelegate>(request: RequestWithHost, delegate: T, timeout: Timeout? = nil) -> Task<T.Response> {
-        let timeout = timeout ?? configuration.timeout
-=======
-    public func execute(request: Request, deadline: NIODeadline? = nil) -> EventLoopFuture<Response> {
-        let accumulator = ResponseAccumulator(request: request)
-        return self.execute(request: request, delegate: accumulator, deadline: deadline).futureResult
-    }
-
-    public func execute<T: HTTPClientResponseDelegate>(request: Request, delegate: T, deadline: NIODeadline? = nil) -> Task<T.Response> {
->>>>>>> 9b1e9d36
+    private func execute<T: HTTPClientResponseDelegate>(request: RequestWithHost, delegate: T, deadline: NIODeadline? = nil) -> Task<T.Response> {
         let eventLoop = self.eventLoopGroup.next()
         let task = Task<T.Response>(eventLoop: eventLoop)
 
@@ -144,13 +134,7 @@
             redirectHandler = nil
         }
 
-<<<<<<< HEAD
-        var bootstrap = ClientBootstrap(group: self.eventLoopGroup)
-=======
-        let task = Task<T.Response>(eventLoop: eventLoop)
-
         var bootstrap = ClientBootstrap(group: eventLoop)
->>>>>>> 9b1e9d36
             .channelOption(ChannelOptions.socket(SocketOptionLevel(IPPROTO_TCP), TCP_NODELAY), value: 1)
             .channelInitializer { channel in
                 let encoder = HTTPRequestEncoder()
@@ -193,9 +177,6 @@
         return task
     }
 
-<<<<<<< HEAD
-    private func resolveAddress(request: RequestWithHost, proxy: Proxy?) -> (host: String, port: Int) {
-=======
     private func resolve(timeout: TimeAmount?, deadline: NIODeadline?) -> TimeAmount? {
         switch (timeout, deadline) {
         case (.some(let timeout), .some(let deadline)):
@@ -209,8 +190,7 @@
         }
     }
 
-    private func resolveAddress(request: Request, proxy: Proxy?) -> (host: String, port: Int) {
->>>>>>> 9b1e9d36
+    private func resolveAddress(request: RequestWithHost, proxy: Proxy?) -> (host: String, port: Int) {
         switch self.configuration.proxy {
         case .none:
             return (request.host, request.port)
