--- conflicted
+++ resolved
@@ -100,39 +100,6 @@
 
     /// Represent HTTP request.
     public struct Request {
-<<<<<<< HEAD
-=======
-        /// Represent kind of Request
-        enum Kind: Equatable {
-            enum UnixScheme: Equatable {
-                case baseURL
-                case http_unix
-                case https_unix
-            }
-
-            /// Remote host request.
-            case host
-            /// UNIX Domain Socket HTTP request.
-            case unixSocket(_ scheme: UnixScheme)
-
-            private static var hostRestrictedSchemes: Set = ["http", "https"]
-            private static var allSupportedSchemes: Set = ["http", "https", "unix", "http+unix", "https+unix"]
-
-            func supportsRedirects(to scheme: String?) -> Bool {
-                guard let scheme = scheme?.lowercased() else { return false }
-
-                switch self {
-                case .host:
-                    return Kind.hostRestrictedSchemes.contains(scheme)
-                case .unixSocket:
-                    return Kind.allSupportedSchemes.contains(scheme)
-                }
-            }
-        }
-
-        static func useTLS(_ scheme: String) -> Bool {
-            return scheme == "https" || scheme == "https+unix"
-        }
 
         static func deconstructURL(
             _ url: URL
@@ -167,7 +134,6 @@
                 throw HTTPClientError.unsupportedScheme(url.scheme!)
             }
         }
->>>>>>> 591aa445
 
         /// Request HTTP method, defaults to `GET`.
         public let method: HTTPMethod
@@ -176,7 +142,6 @@
         
         internal let endpoint: Endpoint
         /// Remote HTTP scheme, resolved from `URL`.
-<<<<<<< HEAD
         public var scheme: String {
             endpoint.scheme.rawValue
         }
@@ -185,13 +150,6 @@
         /// Resolved port.
         public var port: Int { endpoint.port }
 
-=======
-        public let scheme: String
-        /// The connection target, resolved from `URL`.
-        let connectionTarget: ConnectionTarget
-        /// URI composed of the path and query, resolved from `URL`.
-        let uri: String
->>>>>>> 591aa445
         /// Request custom HTTP Headers, defaults to no headers.
         public var headers: HTTPHeaders
         /// Request body, defaults to no body.
@@ -275,12 +233,8 @@
         ///     - `emptyHost` if URL does not contains a host.
         ///     - `missingSocketPath` if URL does not contains a socketPath as an encoded host.
         public init(url: URL, method: HTTPMethod = .GET, headers: HTTPHeaders = HTTPHeaders(), body: Body? = nil, tlsConfiguration: TLSConfiguration?) throws {
-<<<<<<< HEAD
             self.endpoint = try Endpoint(url: url)
         
-=======
-            (self.kind, self.scheme, self.connectionTarget, self.uri) = try Request.deconstructURL(url)
->>>>>>> 591aa445
             self.redirectState = nil
             self.url = url
             self.method = method
