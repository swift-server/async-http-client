//===----------------------------------------------------------------------===//
//
// This source file is part of the AsyncHTTPClient open source project
//
// Copyright (c) 2021 Apple Inc. and the AsyncHTTPClient project authors
// Licensed under Apache License v2.0
//
// See LICENSE.txt for license information
// See CONTRIBUTORS.txt for the list of AsyncHTTPClient project authors
//
// SPDX-License-Identifier: Apache-2.0
//
//===----------------------------------------------------------------------===//

import Logging
import NIOCore
import NIOHTTP1

final class HTTP1ClientChannelHandler: ChannelDuplexHandler {
    typealias OutboundIn = HTTPExecutableRequest
    typealias OutboundOut = HTTPClientRequestPart
    typealias InboundIn = HTTPClientResponsePart

    private var state: HTTP1ConnectionStateMachine = .init() {
        didSet {
            self.eventLoop.assertInEventLoop()
        }
    }

    /// while we are in a channel pipeline, this context can be used.
    private var channelContext: ChannelHandlerContext?

    /// the currently executing request
    private var request: HTTPExecutableRequest? {
        didSet {
            if let newRequest = self.request {
                var requestLogger = newRequest.logger
                requestLogger[metadataKey: "ahc-connection-id"] = self.connectionIdLoggerMetadata
                requestLogger[metadataKey: "ahc-el"] = "\(self.eventLoop)"
                self.logger = requestLogger

                if let idleReadTimeout = newRequest.requestOptions.idleReadTimeout {
                    self.idleReadTimeoutStateMachine = .init(timeAmount: idleReadTimeout)
                }
            } else {
                self.logger = self.backgroundLogger
                self.idleReadTimeoutStateMachine = nil
            }
        }
    }

    private var idleReadTimeoutStateMachine: IdleReadStateMachine?
    private var idleReadTimeoutTimer: Scheduled<Void>?

    /// Cancelling a task in NIO does *not* guarantee that the task will not execute under certain race conditions.
    /// We therefore give each timer an ID and increase the ID every time we reset or cancel it.
    /// We check in the task if the timer ID has changed in the meantime and do not execute any action if has changed.
    private var currentIdleReadTimeoutTimerID: Int = 0

    private let backgroundLogger: Logger
    private var logger: Logger
    private let eventLoop: EventLoop
    private let connectionIdLoggerMetadata: Logger.MetadataValue

<<<<<<< HEAD
    var onRequestCompleted: () -> Void = {}
=======
    var onConnectionIdle: () -> Void = {}
>>>>>>> 67f99d17
    init(eventLoop: EventLoop, backgroundLogger: Logger, connectionIdLoggerMetadata: Logger.MetadataValue) {
        self.eventLoop = eventLoop
        self.backgroundLogger = backgroundLogger
        self.logger = backgroundLogger
        self.connectionIdLoggerMetadata = connectionIdLoggerMetadata
    }

    func handlerAdded(context: ChannelHandlerContext) {
        self.channelContext = context

        if context.channel.isActive {
            let action = self.state.channelActive(isWritable: context.channel.isWritable)
            self.run(action, context: context)
        }
    }

    func handlerRemoved(context: ChannelHandlerContext) {
        self.channelContext = nil
    }

    // MARK: Channel Inbound Handler

    func channelActive(context: ChannelHandlerContext) {
        self.logger.trace("Channel active", metadata: [
            "ahc-channel-writable": "\(context.channel.isWritable)",
        ])

        let action = self.state.channelActive(isWritable: context.channel.isWritable)
        self.run(action, context: context)
    }

    func channelInactive(context: ChannelHandlerContext) {
        self.logger.trace("Channel inactive")

        let action = self.state.channelInactive()
        self.run(action, context: context)
    }

    func channelWritabilityChanged(context: ChannelHandlerContext) {
        self.logger.trace("Channel writability changed", metadata: [
            "ahc-channel-writable": "\(context.channel.isWritable)",
        ])

        let action = self.state.writabilityChanged(writable: context.channel.isWritable)
        self.run(action, context: context)
        context.fireChannelWritabilityChanged()
    }

    func channelRead(context: ChannelHandlerContext, data: NIOAny) {
        let httpPart = self.unwrapInboundIn(data)

        self.logger.trace("HTTP response part received", metadata: [
            "ahc-http-part": "\(httpPart)",
        ])

        if let timeoutAction = self.idleReadTimeoutStateMachine?.channelRead(httpPart) {
            self.runTimeoutAction(timeoutAction, context: context)
        }

        let action = self.state.channelRead(httpPart)
        self.run(action, context: context)
    }

    func channelReadComplete(context: ChannelHandlerContext) {
        self.logger.trace("Channel read complete caught")

        let action = self.state.channelReadComplete()
        self.run(action, context: context)
    }

    func errorCaught(context: ChannelHandlerContext, error: Error) {
        self.logger.trace("Channel error caught", metadata: [
            "ahc-error": "\(error)",
        ])

        let action = self.state.errorHappened(error)
        self.run(action, context: context)
    }

    // MARK: Channel Outbound Handler

    func write(context: ChannelHandlerContext, data: NIOAny, promise: EventLoopPromise<Void>?) {
        assert(self.request == nil, "Only write to the ChannelHandler if you are sure, it is idle!")
        let req = self.unwrapOutboundIn(data)
        self.request = req

        self.logger.debug("Request was scheduled on connection")
        req.willExecuteRequest(self)

        let action = self.state.runNewRequest(
            head: req.requestHead,
            metadata: req.requestFramingMetadata
        )
        self.run(action, context: context)
    }

    func read(context: ChannelHandlerContext) {
        self.logger.trace("Read event caught")

        let action = self.state.read()
        self.run(action, context: context)
    }

    func triggerUserOutboundEvent(context: ChannelHandlerContext, event: Any, promise: EventLoopPromise<Void>?) {
        switch event {
        case HTTPConnectionEvent.shutdownRequested:
            self.logger.trace("User outbound event triggered: Cancel request for connection close")
            let action = self.state.requestCancelled(closeConnection: true)
            self.run(action, context: context)
        default:
            context.fireUserInboundEventTriggered(event)
        }
    }

    // MARK: - Private Methods -

    // MARK: Run Actions

    private func run(_ action: HTTP1ConnectionStateMachine.Action, context: ChannelHandlerContext) {
        switch action {
        case .sendRequestHead(let head, startBody: let startBody):
            self.sendRequestHead(head, startBody: startBody, context: context)

        case .sendBodyPart(let part, let writePromise):
            context.writeAndFlush(self.wrapOutboundOut(.body(part)), promise: writePromise)

        case .sendRequestEnd(let writePromise):
            context.writeAndFlush(self.wrapOutboundOut(.end(nil)), promise: writePromise)

            if let timeoutAction = self.idleReadTimeoutStateMachine?.requestEndSent() {
                self.runTimeoutAction(timeoutAction, context: context)
            }

        case .pauseRequestBodyStream:
            // We can force unwrap the request here, as we have just validated in the state machine,
            // that the request is neither failed nor finished yet
            self.request!.pauseRequestBodyStream()

        case .resumeRequestBodyStream:
            // We can force unwrap the request here, as we have just validated in the state machine,
            // that the request is neither failed nor finished yet
            self.request!.resumeRequestBodyStream()

        case .fireChannelActive:
            context.fireChannelActive()

        case .fireChannelInactive:
            context.fireChannelInactive()

        case .fireChannelError(let error, let close):
            context.fireErrorCaught(error)
            if close {
                context.close(promise: nil)
            }

        case .read:
            context.read()

        case .close:
            context.close(promise: nil)

        case .wait:
            break

        case .forwardResponseHead(let head, let pauseRequestBodyStream):
            // We can force unwrap the request here, as we have just validated in the state machine,
            // that the request is neither failed nor finished yet
            self.request!.receiveResponseHead(head)
            if pauseRequestBodyStream, let request = self.request {
                // The above response head forward might lead the request to mark itself as
                // cancelled, which in turn might pop the request of the handler. For this reason we
                // must check if the request is still present here.
                request.pauseRequestBodyStream()
            }

        case .forwardResponseBodyParts(let buffer):
            // We can force unwrap the request here, as we have just validated in the state machine,
            // that the request is neither failed nor finished yet
            self.request!.receiveResponseBodyParts(buffer)

        case .succeedRequest(let finalAction, let buffer):
            // We can force unwrap the request here, as we have just validated in the state machine,
            // that the request is neither failed nor finished yet

            // The order here is very important...
            // We first nil our own task property! `taskCompleted` will potentially lead to
            // situations in which we get a new request right away. We should finish the task
            // after the connection was notified, that we finished. A
            // `HTTPClient.shutdown(requiresCleanShutdown: true)` will fail if we do it the
            // other way around.

            let oldRequest = self.request!
            self.request = nil
            self.runTimeoutAction(.clearIdleReadTimeoutTimer, context: context)

            switch finalAction {
            case .close:
                context.close(promise: nil)
                oldRequest.succeedRequest(buffer)
            case .sendRequestEnd(let writePromise, let shouldClose):
                let writePromise = writePromise ?? context.eventLoop.makePromise(of: Void.self)
                // We need to defer succeeding the old request to avoid ordering issues
                writePromise.futureResult.hop(to: context.eventLoop).whenComplete { result in
                    switch result {
                    case .success:
                        // If our final action was `sendRequestEnd`, that means we've already received
                        // the complete response. As a result, once we've uploaded all the body parts
                        // we need to tell the pool that the connection is idle or, if we were asked to
                        // close when we're done, send the close. Either way, we then succeed the request
                        if shouldClose {
                            context.close(promise: nil)
                        } else {
<<<<<<< HEAD
                            self.onRequestCompleted()
=======
                            self.onConnectionIdle()
>>>>>>> 67f99d17
                        }

                        oldRequest.succeedRequest(buffer)
                    case .failure(let error):
                        context.close(promise: nil)
                        oldRequest.fail(error)
                    }
                }

                context.writeAndFlush(self.wrapOutboundOut(.end(nil)), promise: writePromise)
            case .informConnectionIsIdle:
<<<<<<< HEAD
                self.onRequestCompleted()
=======
                self.onConnectionIdle()
>>>>>>> 67f99d17
                oldRequest.succeedRequest(buffer)
            }

        case .failRequest(let error, let finalAction):
            // see comment in the `succeedRequest` case.
            let oldRequest = self.request!
            self.request = nil
            self.runTimeoutAction(.clearIdleReadTimeoutTimer, context: context)

            switch finalAction {
            case .close(let writePromise):
                context.close(promise: nil)
                writePromise?.fail(error)
                oldRequest.fail(error)

            case .informConnectionIsIdle:
<<<<<<< HEAD
                self.onRequestCompleted()
=======
                self.onConnectionIdle()
>>>>>>> 67f99d17
                oldRequest.fail(error)

            case .failWritePromise(let writePromise):
                writePromise?.fail(error)
                oldRequest.fail(error)

            case .none:
                oldRequest.fail(error)
            }

        case .failSendBodyPart(let error, let writePromise), .failSendStreamFinished(let error, let writePromise):
            writePromise?.fail(error)
        }
    }

    private func sendRequestHead(_ head: HTTPRequestHead, startBody: Bool, context: ChannelHandlerContext) {
        if startBody {
            context.writeAndFlush(self.wrapOutboundOut(.head(head)), promise: nil)

            // The above write might trigger an error, which may lead to a call to `errorCaught`,
            // which in turn, may fail the request and pop it from the handler. For this reason
            // we must check if the request is still present here.
            guard let request = self.request else { return }
            request.requestHeadSent()

            request.resumeRequestBodyStream()
        } else {
            context.write(self.wrapOutboundOut(.head(head)), promise: nil)
            context.write(self.wrapOutboundOut(.end(nil)), promise: nil)
            context.flush()

            // The above write might trigger an error, which may lead to a call to `errorCaught`,
            // which in turn, may fail the request and pop it from the handler. For this reason
            // we must check if the request is still present here.
            guard let request = self.request else { return }
            request.requestHeadSent()

            if let timeoutAction = self.idleReadTimeoutStateMachine?.requestEndSent() {
                self.runTimeoutAction(timeoutAction, context: context)
            }
        }
    }

    private func runTimeoutAction(_ action: IdleReadStateMachine.Action, context: ChannelHandlerContext) {
        switch action {
        case .startIdleReadTimeoutTimer(let timeAmount):
            assert(self.idleReadTimeoutTimer == nil, "Expected there is no timeout timer so far.")

            let timerID = self.currentIdleReadTimeoutTimerID
            self.idleReadTimeoutTimer = self.eventLoop.scheduleTask(in: timeAmount) {
                guard self.currentIdleReadTimeoutTimerID == timerID else { return }
                let action = self.state.idleReadTimeoutTriggered()
                self.run(action, context: context)
            }

        case .resetIdleReadTimeoutTimer(let timeAmount):
            if let oldTimer = self.idleReadTimeoutTimer {
                oldTimer.cancel()
            }

            self.currentIdleReadTimeoutTimerID &+= 1
            let timerID = self.currentIdleReadTimeoutTimerID
            self.idleReadTimeoutTimer = self.eventLoop.scheduleTask(in: timeAmount) {
                guard self.currentIdleReadTimeoutTimerID == timerID else { return }
                let action = self.state.idleReadTimeoutTriggered()
                self.run(action, context: context)
            }
        case .clearIdleReadTimeoutTimer:
            if let oldTimer = self.idleReadTimeoutTimer {
                self.idleReadTimeoutTimer = nil
                self.currentIdleReadTimeoutTimerID &+= 1
                oldTimer.cancel()
            }
        case .none:
            break
        }
    }

    // MARK: Private HTTPRequestExecutor

    private func writeRequestBodyPart0(_ data: IOData, request: HTTPExecutableRequest, promise: EventLoopPromise<Void>?) {
        guard self.request === request, let context = self.channelContext else {
            // Because the HTTPExecutableRequest may run in a different thread to our eventLoop,
            // calls from the HTTPExecutableRequest to our ChannelHandler may arrive here after
            // the request has been popped by the state machine or the ChannelHandler has been
            // removed from the Channel pipeline. This is a normal threading issue, noone has
            // screwed up.
            promise?.fail(HTTPClientError.requestStreamCancelled)
            return
        }

        let action = self.state.requestStreamPartReceived(data, promise: promise)
        self.run(action, context: context)
    }

    private func finishRequestBodyStream0(_ request: HTTPExecutableRequest, promise: EventLoopPromise<Void>?) {
        guard self.request === request, let context = self.channelContext else {
            // See code comment in `writeRequestBodyPart0`
            promise?.fail(HTTPClientError.requestStreamCancelled)
            return
        }

        let action = self.state.requestStreamFinished(promise: promise)
        self.run(action, context: context)
    }

    private func demandResponseBodyStream0(_ request: HTTPExecutableRequest) {
        guard self.request === request, let context = self.channelContext else {
            // See code comment in `writeRequestBodyPart0`
            return
        }

        self.logger.trace("Downstream requests more response body data")

        let action = self.state.demandMoreResponseBodyParts()
        self.run(action, context: context)
    }

    private func cancelRequest0(_ request: HTTPExecutableRequest) {
        guard self.request === request, let context = self.channelContext else {
            // See code comment in `writeRequestBodyPart0`
            return
        }

        self.logger.trace("Request was cancelled")

        let action = self.state.requestCancelled(closeConnection: true)
        self.run(action, context: context)
    }
}

#if swift(>=5.6)
@available(*, unavailable)
extension HTTP1ClientChannelHandler: Sendable {}
#endif

extension HTTP1ClientChannelHandler: HTTPRequestExecutor {
    func writeRequestBodyPart(_ data: IOData, request: HTTPExecutableRequest, promise: EventLoopPromise<Void>?) {
        if self.eventLoop.inEventLoop {
            self.writeRequestBodyPart0(data, request: request, promise: promise)
        } else {
            self.eventLoop.execute {
                self.writeRequestBodyPart0(data, request: request, promise: promise)
            }
        }
    }

    func finishRequestBodyStream(_ request: HTTPExecutableRequest, promise: EventLoopPromise<Void>?) {
        if self.eventLoop.inEventLoop {
            self.finishRequestBodyStream0(request, promise: promise)
        } else {
            self.eventLoop.execute {
                self.finishRequestBodyStream0(request, promise: promise)
            }
        }
    }

    func demandResponseBodyStream(_ request: HTTPExecutableRequest) {
        if self.eventLoop.inEventLoop {
            self.demandResponseBodyStream0(request)
        } else {
            self.eventLoop.execute {
                self.demandResponseBodyStream0(request)
            }
        }
    }

    func cancelRequest(_ request: HTTPExecutableRequest) {
        if self.eventLoop.inEventLoop {
            self.cancelRequest0(request)
        } else {
            self.eventLoop.execute {
                self.cancelRequest0(request)
            }
        }
    }
}

struct IdleReadStateMachine {
    enum Action {
        case startIdleReadTimeoutTimer(TimeAmount)
        case resetIdleReadTimeoutTimer(TimeAmount)
        case clearIdleReadTimeoutTimer
        case none
    }

    enum State {
        case waitingForRequestEnd
        case waitingForMoreResponseData
        case responseEndReceived
    }

    private var state: State = .waitingForRequestEnd
    private let timeAmount: TimeAmount

    init(timeAmount: TimeAmount) {
        self.timeAmount = timeAmount
    }

    mutating func requestEndSent() -> Action {
        switch self.state {
        case .waitingForRequestEnd:
            self.state = .waitingForMoreResponseData
            return .startIdleReadTimeoutTimer(self.timeAmount)

        case .waitingForMoreResponseData:
            preconditionFailure("Invalid state. Waiting for response data must start after request head was sent")

        case .responseEndReceived:
            // the response end was received, before we send the request head. Idle timeout timer
            // must never be started.
            return .none
        }
    }

    mutating func channelRead(_ part: HTTPClientResponsePart) -> Action {
        switch self.state {
        case .waitingForRequestEnd:
            switch part {
            case .head, .body:
                return .none
            case .end:
                self.state = .responseEndReceived
                return .none
            }

        case .waitingForMoreResponseData:
            switch part {
            case .head, .body:
                return .resetIdleReadTimeoutTimer(self.timeAmount)
            case .end:
                self.state = .responseEndReceived
                return .none
            }

        case .responseEndReceived:
            preconditionFailure("How can we receive more data, if we already received the response end?")
        }
    }
}<|MERGE_RESOLUTION|>--- conflicted
+++ resolved
@@ -62,11 +62,7 @@
     private let eventLoop: EventLoop
     private let connectionIdLoggerMetadata: Logger.MetadataValue
 
-<<<<<<< HEAD
-    var onRequestCompleted: () -> Void = {}
-=======
     var onConnectionIdle: () -> Void = {}
->>>>>>> 67f99d17
     init(eventLoop: EventLoop, backgroundLogger: Logger, connectionIdLoggerMetadata: Logger.MetadataValue) {
         self.eventLoop = eventLoop
         self.backgroundLogger = backgroundLogger
@@ -279,11 +275,7 @@
                         if shouldClose {
                             context.close(promise: nil)
                         } else {
-<<<<<<< HEAD
-                            self.onRequestCompleted()
-=======
                             self.onConnectionIdle()
->>>>>>> 67f99d17
                         }
 
                         oldRequest.succeedRequest(buffer)
@@ -295,11 +287,7 @@
 
                 context.writeAndFlush(self.wrapOutboundOut(.end(nil)), promise: writePromise)
             case .informConnectionIsIdle:
-<<<<<<< HEAD
-                self.onRequestCompleted()
-=======
                 self.onConnectionIdle()
->>>>>>> 67f99d17
                 oldRequest.succeedRequest(buffer)
             }
 
@@ -316,11 +304,7 @@
                 oldRequest.fail(error)
 
             case .informConnectionIsIdle:
-<<<<<<< HEAD
-                self.onRequestCompleted()
-=======
                 self.onConnectionIdle()
->>>>>>> 67f99d17
                 oldRequest.fail(error)
 
             case .failWritePromise(let writePromise):
