--- conflicted
+++ resolved
@@ -24,57 +24,15 @@
         private var tlsConfiguration: BestEffortHashableTLSConfiguration?
 
         init(_ request: HTTPClient.Request) {
-<<<<<<< HEAD
+            self.connectionTarget = request.connectionTarget
             self.scheme = request.endpoint.scheme
             self.port = request.endpoint.port
             self.host = request.endpoint.host
             self.unixPath = request.endpoint.socketPath
-=======
-            self.connectionTarget = request.connectionTarget
-            switch request.scheme {
-            case "http":
-                self.scheme = .http
-            case "https":
-                self.scheme = .https
-            case "unix":
-                self.scheme = .unix
-            case "http+unix":
-                self.scheme = .http_unix
-            case "https+unix":
-                self.scheme = .https_unix
-            default:
-                fatalError("HTTPClient.Request scheme should already be a valid one")
-            }
->>>>>>> 591aa445
             if let tls = request.tlsConfiguration {
                 self.tlsConfiguration = BestEffortHashableTLSConfiguration(wrapping: tls)
             }
         }
-
-<<<<<<< HEAD
-        var scheme: Endpoint.Scheme
-        var host: String
-        var port: Int
-        var unixPath: String
-        private var tlsConfiguration: BestEffortHashableTLSConfiguration?
-=======
-        enum Scheme: Hashable {
-            case http
-            case https
-            case unix
-            case http_unix
-            case https_unix
-
-            var requiresTLS: Bool {
-                switch self {
-                case .https, .https_unix:
-                    return true
-                default:
-                    return false
-                }
-            }
-        }
->>>>>>> 591aa445
 
         /// Returns a key-specific `HTTPClient.Configuration` by overriding the properties of `base`
         func config(overriding base: HTTPClient.Configuration) -> HTTPClient.Configuration {
