--- conflicted
+++ resolved
@@ -25,9 +25,6 @@
 
   test:
     <<: *common
-<<<<<<< HEAD
-    command: /bin/bash -xcl "swift test $${SANITIZER_ARG-}"
-=======
     command: /bin/bash -xcl "swift test -Xswiftc -warnings-as-errors $${SANITIZER_ARG-}"
 
   # util
@@ -35,7 +32,6 @@
   shell:
     <<: *common
     entrypoint: /bin/bash
->>>>>>> 8f2f7b16
 
   docs:
     <<: *common
