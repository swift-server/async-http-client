--- conflicted
+++ resolved
@@ -11,13 +11,8 @@
 
   test:
     image: async-http-client:18.04-5.1
-<<<<<<< HEAD
-    environment:
+    environment: []
       - SANITIZER_ARG=--sanitize=thread
-=======
-    environment: []
-      #- SANITIZER_ARG=--sanitize=thread
 
   shell:
-    image: async-http-client:18.04-5.1
->>>>>>> 8f2f7b16
+    image: async-http-client:18.04-5.1