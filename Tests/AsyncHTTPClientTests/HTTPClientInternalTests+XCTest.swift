--- conflicted
+++ resolved
@@ -32,13 +32,10 @@
             ("testProxyStreamingFailure", testProxyStreamingFailure),
             ("testUploadStreamingBackpressure", testUploadStreamingBackpressure),
             ("testRequestURITrailingSlash", testRequestURITrailingSlash),
-<<<<<<< HEAD
+            ("testChannelAndDelegateOnDifferentEventLoops", testChannelAndDelegateOnDifferentEventLoops),
             ("testDecompressionNoLimit", testDecompressionNoLimit),
             ("testDecompressionLimitRatio", testDecompressionLimitRatio),
             ("testDecompressionLimitSize", testDecompressionLimitSize),
-=======
-            ("testChannelAndDelegateOnDifferentEventLoops", testChannelAndDelegateOnDifferentEventLoops),
->>>>>>> 54b0b96b
         ]
     }
 }