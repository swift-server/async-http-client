--- conflicted
+++ resolved
@@ -597,158 +597,6 @@
             XCTAssertEqual(body, ByteBuffer(string: "1234"))
         }
     }
-<<<<<<< HEAD
-=======
-
-    func testRejectsInvalidCharactersInHeaderFieldNames_http1() {
-        self._rejectsInvalidCharactersInHeaderFieldNames(mode: .http1_1(ssl: true))
-    }
-
-    func testRejectsInvalidCharactersInHeaderFieldNames_http2() {
-        self._rejectsInvalidCharactersInHeaderFieldNames(mode: .http2(compress: false))
-    }
-
-    private func _rejectsInvalidCharactersInHeaderFieldNames(mode: HTTPBin<HTTPBinHandler>.Mode) {
-        guard #available(macOS 10.15, iOS 13.0, watchOS 6.0, tvOS 13.0, *) else { return }
-        XCTAsyncTest {
-            let bin = HTTPBin(mode)
-            defer { XCTAssertNoThrow(try bin.shutdown()) }
-            let client = makeDefaultHTTPClient()
-            defer { XCTAssertNoThrow(try client.syncShutdown()) }
-            let logger = Logger(label: "HTTPClient", factory: StreamLogHandler.standardOutput(label:))
-
-            // The spec in [RFC 9110](https://httpwg.org/specs/rfc9110.html#fields.values) defines the valid
-            // characters as the following:
-            //
-            // ```
-            // field-name     = token
-            //
-            // token          = 1*tchar
-            //
-            // tchar          = "!" / "#" / "$" / "%" / "&" / "'" / "*"
-            //                / "+" / "-" / "." / "^" / "_" / "`" / "|" / "~"
-            //                / DIGIT / ALPHA
-            //                ; any VCHAR, except delimiters
-            let weirdAllowedFieldName = "!#$%&'*+-.^_`|~0123456789ABCDEFGHIJKLMNOPQRSTUVWXYZabcdefghijklmnopqrstuvwxyz"
-
-            var request = HTTPClientRequest(url: "https://localhost:\(bin.port)/get")
-            request.headers.add(name: weirdAllowedFieldName, value: "present")
-
-            // This should work fine.
-            guard let response = await XCTAssertNoThrowWithResult(
-                try await client.execute(request, deadline: .now() + .seconds(10), logger: logger)
-            ) else {
-                return
-            }
-
-            XCTAssertEqual(response.status, .ok)
-
-            // Now, let's confirm all other bytes are rejected. We want to stay within the ASCII space as the HTTPHeaders type will forbid anything else.
-            for byte in UInt8(0)...UInt8(127) {
-                // Skip bytes that we already believe are allowed.
-                if weirdAllowedFieldName.utf8.contains(byte) {
-                    continue
-                }
-                let forbiddenFieldName = weirdAllowedFieldName + String(decoding: [byte], as: UTF8.self)
-
-                var request = HTTPClientRequest(url: "https://localhost:\(bin.port)/get")
-                request.headers.add(name: forbiddenFieldName, value: "present")
-
-                await XCTAssertThrowsError(try await client.execute(request, deadline: .now() + .seconds(10), logger: logger)) { error in
-                    XCTAssertEqual(error as? HTTPClientError, .invalidHeaderFieldNames([forbiddenFieldName]))
-                }
-            }
-        }
-    }
-
-    func testRejectsInvalidCharactersInHeaderFieldValues_http1() {
-        self._rejectsInvalidCharactersInHeaderFieldValues(mode: .http1_1(ssl: true))
-    }
-
-    func testRejectsInvalidCharactersInHeaderFieldValues_http2() {
-        self._rejectsInvalidCharactersInHeaderFieldValues(mode: .http2(compress: false))
-    }
-
-    private func _rejectsInvalidCharactersInHeaderFieldValues(mode: HTTPBin<HTTPBinHandler>.Mode) {
-        guard #available(macOS 10.15, iOS 13.0, watchOS 6.0, tvOS 13.0, *) else { return }
-        XCTAsyncTest {
-            let bin = HTTPBin(mode)
-            defer { XCTAssertNoThrow(try bin.shutdown()) }
-            let client = makeDefaultHTTPClient()
-            defer { XCTAssertNoThrow(try client.syncShutdown()) }
-            let logger = Logger(label: "HTTPClient", factory: StreamLogHandler.standardOutput(label:))
-
-            // We reject all ASCII control characters except HTAB and tolerate everything else.
-            let weirdAllowedFieldValue = "!\" \t#$%&'()*+,-./0123456789:;<=>?@ABCDEFGHIJKLMNOPQRSTUVWXYZ[\\]^_`abcdefghijklmnopqrstuvwxyz{|}~"
-
-            var request = HTTPClientRequest(url: "https://localhost:\(bin.port)/get")
-            request.headers.add(name: "Weird-Value", value: weirdAllowedFieldValue)
-
-            // This should work fine.
-            guard let response = await XCTAssertNoThrowWithResult(
-                try await client.execute(request, deadline: .now() + .seconds(10), logger: logger)
-            ) else {
-                return
-            }
-
-            XCTAssertEqual(response.status, .ok)
-
-            // Now, let's confirm all other bytes in the ASCII range ar rejected
-            for byte in UInt8(0)...UInt8(127) {
-                // Skip bytes that we already believe are allowed.
-                if weirdAllowedFieldValue.utf8.contains(byte) {
-                    continue
-                }
-                let forbiddenFieldValue = weirdAllowedFieldValue + String(decoding: [byte], as: UTF8.self)
-
-                var request = HTTPClientRequest(url: "https://localhost:\(bin.port)/get")
-                request.headers.add(name: "Weird-Value", value: forbiddenFieldValue)
-
-                await XCTAssertThrowsError(try await client.execute(request, deadline: .now() + .seconds(10), logger: logger)) { error in
-                    XCTAssertEqual(error as? HTTPClientError, .invalidHeaderFieldValues([forbiddenFieldValue]))
-                }
-            }
-
-            // All the bytes outside the ASCII range are fine though.
-            for byte in UInt8(128)...UInt8(255) {
-                let evenWeirderAllowedValue = weirdAllowedFieldValue + String(decoding: [byte], as: UTF8.self)
-
-                var request = HTTPClientRequest(url: "https://localhost:\(bin.port)/get")
-                request.headers.add(name: "Weird-Value", value: evenWeirderAllowedValue)
-
-                // This should work fine.
-                guard let response = await XCTAssertNoThrowWithResult(
-                    try await client.execute(request, deadline: .now() + .seconds(10), logger: logger)
-                ) else {
-                    return
-                }
-
-                XCTAssertEqual(response.status, .ok)
-            }
-        }
-    }
-
-    func testUsingGetMethodInsteadOfWait() {
-        guard #available(macOS 10.15, iOS 13.0, watchOS 6.0, tvOS 13.0, *) else { return }
-        XCTAsyncTest {
-            let bin = HTTPBin(.http2(compress: false))
-            defer { XCTAssertNoThrow(try bin.shutdown()) }
-            let client = makeDefaultHTTPClient()
-            defer { XCTAssertNoThrow(try client.syncShutdown()) }
-            let request = try HTTPClient.Request(url: "https://localhost:\(bin.port)/get")
-
-            guard let response = await XCTAssertNoThrowWithResult(
-                try await client.execute(request: request).get()
-            ) else {
-                return
-            }
-
-            XCTAssertEqual(response.status, .ok)
-            XCTAssertEqual(response.version, .http2)
-        }
-    }
-}
->>>>>>> 423fd0bd
 
     func testBytesOverflowError() {
         guard #available(macOS 10.15, iOS 13.0, watchOS 6.0, tvOS 13.0, *) else { return }
