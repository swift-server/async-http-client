--- conflicted
+++ resolved
@@ -1274,17 +1274,10 @@
         /// openssl req -x509 -newkey rsa:4096 -keyout self_signed_key.pem -out self_signed_cert.pem -sha256 -days 99999 -nodes -subj '/CN=localhost'
         let certPath = Bundle.module.path(forResource: "self_signed_cert", ofType: "pem")!
         let keyPath = Bundle.module.path(forResource: "self_signed_key", ofType: "pem")!
-<<<<<<< HEAD
-        let privateKey = try NIOSSLPrivateKey(file: keyPath, format: .pem)
-        let configuration = try TLSConfiguration.makeServerConfiguration(
-            certificateChain: NIOSSLCertificate.fromPEMFile(certPath).map { .certificate($0) },
-            privateKey: .privateKey(privateKey)
-=======
         let key = try NIOSSLPrivateKey(file: keyPath, format: .pem)
         let configuration = try TLSConfiguration.makeServerConfiguration(
             certificateChain: NIOSSLCertificate.fromPEMFile(certPath).map { .certificate($0) },
             privateKey: .privateKey(key)
->>>>>>> 07f171be
         )
         let sslContext = try NIOSSLContext(configuration: configuration)
 
@@ -1322,17 +1315,10 @@
         /// openssl req -x509 -newkey rsa:4096 -keyout self_signed_key.pem -out self_signed_cert.pem -sha256 -days 99999 -nodes -subj '/CN=localhost'
         let certPath = Bundle.module.path(forResource: "self_signed_cert", ofType: "pem")!
         let keyPath = Bundle.module.path(forResource: "self_signed_key", ofType: "pem")!
-<<<<<<< HEAD
-        let privateKey = try NIOSSLPrivateKey(file: keyPath, format: .pem)
-        let configuration = try TLSConfiguration.makeServerConfiguration(
-            certificateChain: NIOSSLCertificate.fromPEMFile(certPath).map { .certificate($0) },
-            privateKey: .privateKey(privateKey)
-=======
         let key = try NIOSSLPrivateKey(file: keyPath, format: .pem)
         let configuration = try TLSConfiguration.makeServerConfiguration(
             certificateChain: NIOSSLCertificate.fromPEMFile(certPath).map { .certificate($0) },
             privateKey: .privateKey(key)
->>>>>>> 07f171be
         )
         let sslContext = try NIOSSLContext(configuration: configuration)
 
