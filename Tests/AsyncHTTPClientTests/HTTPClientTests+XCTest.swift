//===----------------------------------------------------------------------===//
//
// This source file is part of the AsyncHTTPClient open source project
//
// Copyright (c) 2018-2019 Apple Inc. and the AsyncHTTPClient project authors
// Licensed under Apache License v2.0
//
// See LICENSE.txt for license information
// See CONTRIBUTORS.txt for the list of AsyncHTTPClient project authors
//
// SPDX-License-Identifier: Apache-2.0
//
//===----------------------------------------------------------------------===//
//
// HTTPClientTests+XCTest.swift
//
import XCTest

///
/// NOTE: This file was generated by generate_linux_tests.rb
///
/// Do NOT edit this file directly as it will be regenerated automatically when needed.
///

extension HTTPClientTests {
    static var allTests: [(String, (HTTPClientTests) -> () throws -> Void)] {
        return [
            ("testRequestURI", testRequestURI),
            ("testBadRequestURI", testBadRequestURI),
            ("testSchemaCasing", testSchemaCasing),
            ("testURLSocketPathInitializers", testURLSocketPathInitializers),
            ("testBadUnixWithBaseURL", testBadUnixWithBaseURL),
            ("testConvenienceExecuteMethods", testConvenienceExecuteMethods),
            ("testConvenienceExecuteMethodsOverSocket", testConvenienceExecuteMethodsOverSocket),
            ("testConvenienceExecuteMethodsOverSecureSocket", testConvenienceExecuteMethodsOverSecureSocket),
            ("testGet", testGet),
            ("testGetWithDifferentEventLoopBackpressure", testGetWithDifferentEventLoopBackpressure),
            ("testPost", testPost),
            ("testPostWithGenericBody", testPostWithGenericBody),
            ("testPostWithFoundationDataBody", testPostWithFoundationDataBody),
            ("testGetHttps", testGetHttps),
            ("testGetHttpsWithIP", testGetHttpsWithIP),
            ("testGetHTTPSWorksOnMTELGWithIP", testGetHTTPSWorksOnMTELGWithIP),
            ("testGetHttpsWithIPv6", testGetHttpsWithIPv6),
            ("testGetHTTPSWorksOnMTELGWithIPv6", testGetHTTPSWorksOnMTELGWithIPv6),
            ("testPostHttps", testPostHttps),
            ("testHttpRedirect", testHttpRedirect),
            ("testHttpHostRedirect", testHttpHostRedirect),
            ("testPercentEncoded", testPercentEncoded),
            ("testPercentEncodedBackslash", testPercentEncodedBackslash),
            ("testMultipleContentLengthHeaders", testMultipleContentLengthHeaders),
            ("testStreaming", testStreaming),
            ("testFileDownload", testFileDownload),
            ("testFileDownloadError", testFileDownloadError),
            ("testRemoteClose", testRemoteClose),
            ("testReadTimeout", testReadTimeout),
            ("testConnectTimeout", testConnectTimeout),
            ("testDeadline", testDeadline),
            ("testCancel", testCancel),
            ("testStressCancel", testStressCancel),
            ("testHTTPClientAuthorization", testHTTPClientAuthorization),
            ("testProxyPlaintext", testProxyPlaintext),
            ("testProxyTLS", testProxyTLS),
            ("testProxyPlaintextWithCorrectlyAuthorization", testProxyPlaintextWithCorrectlyAuthorization),
            ("testProxyPlaintextWithIncorrectlyAuthorization", testProxyPlaintextWithIncorrectlyAuthorization),
            ("testUploadStreaming", testUploadStreaming),
            ("testEventLoopArgument", testEventLoopArgument),
            ("testDecompression", testDecompression),
            ("testDecompressionHTTP2", testDecompressionHTTP2),
            ("testDecompressionLimit", testDecompressionLimit),
            ("testLoopDetectionRedirectLimit", testLoopDetectionRedirectLimit),
            ("testCountRedirectLimit", testCountRedirectLimit),
            ("testRedirectToTheInitialURLDoesThrowOnFirstRedirect", testRedirectToTheInitialURLDoesThrowOnFirstRedirect),
            ("testMultipleConcurrentRequests", testMultipleConcurrentRequests),
            ("testWorksWith500Error", testWorksWith500Error),
            ("testWorksWithHTTP10Response", testWorksWithHTTP10Response),
            ("testWorksWhenServerClosesConnectionAfterReceivingRequest", testWorksWhenServerClosesConnectionAfterReceivingRequest),
            ("testSubsequentRequestsWorkWithServerSendingConnectionClose", testSubsequentRequestsWorkWithServerSendingConnectionClose),
            ("testSubsequentRequestsWorkWithServerAlternatingBetweenKeepAliveAndClose", testSubsequentRequestsWorkWithServerAlternatingBetweenKeepAliveAndClose),
            ("testStressGetHttpsSSLError", testStressGetHttpsSSLError),
            ("testSelfSignedCertificateIsRejectedWithCorrectError", testSelfSignedCertificateIsRejectedWithCorrectError),
            ("testSelfSignedCertificateIsRejectedWithCorrectErrorIfRequestDeadlineIsExceeded", testSelfSignedCertificateIsRejectedWithCorrectErrorIfRequestDeadlineIsExceeded),
            ("testFailingConnectionIsReleased", testFailingConnectionIsReleased),
            ("testStressGetClose", testStressGetClose),
            ("testManyConcurrentRequestsWork", testManyConcurrentRequestsWork),
            ("testRepeatedRequestsWorkWhenServerAlwaysCloses", testRepeatedRequestsWorkWhenServerAlwaysCloses),
            ("testShutdownBeforeTasksCompletion", testShutdownBeforeTasksCompletion),
            ("testUncleanShutdownActuallyShutsDown", testUncleanShutdownActuallyShutsDown),
            ("testUncleanShutdownCancelsTasks", testUncleanShutdownCancelsTasks),
            ("testDoubleShutdown", testDoubleShutdown),
            ("testTaskFailsWhenClientIsShutdown", testTaskFailsWhenClientIsShutdown),
            ("testRaceNewRequestsVsShutdown", testRaceNewRequestsVsShutdown),
            ("testVaryingLoopPreference", testVaryingLoopPreference),
            ("testMakeSecondRequestDuringCancelledCallout", testMakeSecondRequestDuringCancelledCallout),
            ("testMakeSecondRequestDuringSuccessCallout", testMakeSecondRequestDuringSuccessCallout),
            ("testMakeSecondRequestWhilstFirstIsOngoing", testMakeSecondRequestWhilstFirstIsOngoing),
            ("testUDSBasic", testUDSBasic),
            ("testUDSSocketAndPath", testUDSSocketAndPath),
            ("testHTTPPlusUNIX", testHTTPPlusUNIX),
            ("testHTTPSPlusUNIX", testHTTPSPlusUNIX),
            ("testUseExistingConnectionOnDifferentEL", testUseExistingConnectionOnDifferentEL),
            ("testWeRecoverFromServerThatClosesTheConnectionOnUs", testWeRecoverFromServerThatClosesTheConnectionOnUs),
            ("testPoolClosesIdleConnections", testPoolClosesIdleConnections),
            ("testAvoidLeakingTLSHandshakeCompletionPromise", testAvoidLeakingTLSHandshakeCompletionPromise),
            ("testAsyncShutdown", testAsyncShutdown),
            ("testAsyncShutdownDefaultQueue", testAsyncShutdownDefaultQueue),
            ("testValidationErrorsAreSurfaced", testValidationErrorsAreSurfaced),
            ("testUploadsReallyStream", testUploadsReallyStream),
            ("testUploadStreamingCallinToleratedFromOtsideEL", testUploadStreamingCallinToleratedFromOtsideEL),
            ("testWeHandleUsSendingACloseHeaderCorrectly", testWeHandleUsSendingACloseHeaderCorrectly),
            ("testWeHandleUsReceivingACloseHeaderCorrectly", testWeHandleUsReceivingACloseHeaderCorrectly),
            ("testWeHandleUsSendingACloseHeaderAmongstOtherConnectionHeadersCorrectly", testWeHandleUsSendingACloseHeaderAmongstOtherConnectionHeadersCorrectly),
            ("testWeHandleUsReceivingACloseHeaderAmongstOtherConnectionHeadersCorrectly", testWeHandleUsReceivingACloseHeaderAmongstOtherConnectionHeadersCorrectly),
            ("testLoggingCorrectlyAttachesRequestInformationEvenAfterDuringRedirect", testLoggingCorrectlyAttachesRequestInformationEvenAfterDuringRedirect),
            ("testLoggingCorrectlyAttachesRequestInformation", testLoggingCorrectlyAttachesRequestInformation),
            ("testNothingIsLoggedAtInfoOrHigher", testNothingIsLoggedAtInfoOrHigher),
            ("testAllMethodsLog", testAllMethodsLog),
            ("testClosingIdleConnectionsInPoolLogsInTheBackground", testClosingIdleConnectionsInPoolLogsInTheBackground),
            ("testUploadStreamingNoLength", testUploadStreamingNoLength),
            ("testConnectErrorPropagatedToDelegate", testConnectErrorPropagatedToDelegate),
            ("testDelegateCallinsTolerateRandomEL", testDelegateCallinsTolerateRandomEL),
            ("testContentLengthTooLongFails", testContentLengthTooLongFails),
            ("testContentLengthTooShortFails", testContentLengthTooShortFails),
            ("testBodyUploadAfterEndFails", testBodyUploadAfterEndFails),
            ("testDoubleError", testDoubleError),
            ("testSSLHandshakeErrorPropagation", testSSLHandshakeErrorPropagation),
            ("testSSLHandshakeErrorPropagationDelayedClose", testSSLHandshakeErrorPropagationDelayedClose),
            ("testWeCloseConnectionsWhenConnectionCloseSetByServer", testWeCloseConnectionsWhenConnectionCloseSetByServer),
            ("testBiDirectionalStreaming", testBiDirectionalStreaming),
            ("testResponseAccumulatorMaxBodySizeLimitExceedingWithContentLength", testResponseAccumulatorMaxBodySizeLimitExceedingWithContentLength),
            ("testResponseAccumulatorMaxBodySizeLimitNotExceedingWithContentLength", testResponseAccumulatorMaxBodySizeLimitNotExceedingWithContentLength),
            ("testResponseAccumulatorMaxBodySizeLimitExceedingWithContentLengthButMethodIsHead", testResponseAccumulatorMaxBodySizeLimitExceedingWithContentLengthButMethodIsHead),
            ("testResponseAccumulatorMaxBodySizeLimitExceedingWithTransferEncodingChuncked", testResponseAccumulatorMaxBodySizeLimitExceedingWithTransferEncodingChuncked),
            ("testResponseAccumulatorMaxBodySizeLimitNotExceedingWithTransferEncodingChuncked", testResponseAccumulatorMaxBodySizeLimitNotExceedingWithTransferEncodingChuncked),
            ("testBiDirectionalStreamingEarly200", testBiDirectionalStreamingEarly200),
            ("testBiDirectionalStreamingEarly200DoesntPreventUsFromSendingMoreRequests", testBiDirectionalStreamingEarly200DoesntPreventUsFromSendingMoreRequests),
            ("testCloseConnectionAfterEarly2XXWhenStreaming", testCloseConnectionAfterEarly2XXWhenStreaming),
            ("testSynchronousHandshakeErrorReporting", testSynchronousHandshakeErrorReporting),
            ("testFileDownloadChunked", testFileDownloadChunked),
            ("testCloseWhileBackpressureIsExertedIsFine", testCloseWhileBackpressureIsExertedIsFine),
            ("testErrorAfterCloseWhileBackpressureExerted", testErrorAfterCloseWhileBackpressureExerted),
            ("testRequestSpecificTLS", testRequestSpecificTLS),
            ("testRequestWithHeaderTransferEncodingIdentityDoesNotFail", testRequestWithHeaderTransferEncodingIdentityDoesNotFail),
            ("testMassiveDownload", testMassiveDownload),
            ("testShutdownWithFutures", testShutdownWithFutures),
            ("testMassiveHeaderHTTP1", testMassiveHeaderHTTP1),
<<<<<<< HEAD
            ("testMassiveHeaderHTTP2", testMassiveHeaderHTTP2),
=======
>>>>>>> 67f99d17
        ]
    }
}<|MERGE_RESOLUTION|>--- conflicted
+++ resolved
@@ -144,10 +144,6 @@
             ("testMassiveDownload", testMassiveDownload),
             ("testShutdownWithFutures", testShutdownWithFutures),
             ("testMassiveHeaderHTTP1", testMassiveHeaderHTTP1),
-<<<<<<< HEAD
-            ("testMassiveHeaderHTTP2", testMassiveHeaderHTTP2),
-=======
->>>>>>> 67f99d17
         ]
     }
 }