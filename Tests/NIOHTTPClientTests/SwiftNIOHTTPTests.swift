//===----------------------------------------------------------------------===//
//
// This source file is part of the SwiftNIOHTTPClient open source project
//
// Copyright (c) 2018-2019 Swift Server Working Group and the SwiftNIOHTTPClient project authors
// Licensed under Apache License v2.0
//
// See LICENSE.txt for license information
// See CONTRIBUTORS.txt for the list of SwiftNIOHTTPClient project authors
//
// SPDX-License-Identifier: Apache-2.0
//
//===----------------------------------------------------------------------===//

import Foundation
import NIO
import NIOFoundationCompat
@testable import NIOHTTP1
@testable import NIOHTTPClient
import NIOSSL
import XCTest

class SwiftHTTPTests: XCTestCase {
    typealias Request = HTTPClient.Request
    typealias Response = HTTPClient.Response
    typealias Task = HTTPClient.Task

    func testRequestURI() throws {
        let request1 = try Request(url: "https://someserver.com:8888/some/path?foo=bar")
        XCTAssertEqual(request1.host, "someserver.com")
        XCTAssertEqual(request1.url.uri, "/some/path?foo=bar")
        XCTAssertEqual(request1.port, 8888)
        XCTAssertTrue(request1.useTLS)

        let request2 = try Request(url: "https://someserver.com")
        XCTAssertEqual(request2.url.uri, "/")
    }

    func testHTTPPartsHandler() throws {
        let channel = EmbeddedChannel()
        let recorder = RecordingHandler<HTTPClientResponsePart, HTTPClientRequestPart>()
<<<<<<< HEAD
        let task = Task<Void>(eventLoop: channel.eventLoop)
=======
        let promise: EventLoopPromise<Void> = channel.eventLoop.makePromise()
        let task = Task(eventLoop: channel.eventLoop, future: promise.futureResult)
>>>>>>> b019e088

        try channel.pipeline.addHandler(recorder).wait()
        try channel.pipeline.addHandler(TaskHandler(task: task, delegate: TestHTTPDelegate(), redirectHandler: nil)).wait()

        var request = try Request(url: "http://localhost/get")
        request.headers.add(name: "X-Test-Header", value: "X-Test-Value")
        request.body = .string("1234")

        XCTAssertNoThrow(try channel.writeOutbound(request))
        XCTAssertEqual(3, recorder.writes.count)
        var head = HTTPRequestHead(version: HTTPVersion(major: 1, minor: 1), method: .GET, uri: "/get")
        head.headers.add(name: "X-Test-Header", value: "X-Test-Value")
        head.headers.add(name: "Host", value: "localhost")
        head.headers.add(name: "Content-Length", value: "4")
        head.headers.add(name: "Connection", value: "close")
        XCTAssertEqual(HTTPClientRequestPart.head(head), recorder.writes[0])
        let buffer = ByteBuffer.of(string: "1234")
        XCTAssertEqual(HTTPClientRequestPart.body(.byteBuffer(buffer)), recorder.writes[1])

        XCTAssertNoThrow(try channel.writeInbound(HTTPClientResponsePart.head(HTTPResponseHead(version: HTTPVersion(major: 1, minor: 1), status: HTTPResponseStatus.ok))))
        XCTAssertNoThrow(try channel.writeInbound(HTTPClientResponsePart.end(nil)))
    }

    func testHTTPPartsHandlerMultiBody() throws {
        let channel = EmbeddedChannel()
        let delegate = TestHTTPDelegate()
<<<<<<< HEAD
        let task = Task<Void>(eventLoop: channel.eventLoop)
        let handler = TaskHandler(task: task, delegate: delegate, redirectHandler: nil)
=======
        let promise: EventLoopPromise<Void> = channel.eventLoop.makePromise()
        let task = Task(eventLoop: channel.eventLoop, future: promise.futureResult)
        let handler = TaskHandler(task: task, delegate: delegate, promise: promise, redirectHandler: nil)
>>>>>>> b019e088

        try channel.pipeline.addHandler(handler).wait()

        handler.state = .sent
        var body = channel.allocator.buffer(capacity: 4)
        body.writeStaticString("1234")

        XCTAssertNoThrow(try channel.writeInbound(HTTPClientResponsePart.head(HTTPResponseHead(version: HTTPVersion(major: 1, minor: 1), status: HTTPResponseStatus.ok))))
        XCTAssertNoThrow(try channel.writeInbound(HTTPClientResponsePart.body(body)))
        XCTAssertNoThrow(try channel.writeInbound(HTTPClientResponsePart.body(body)))

        switch delegate.state {
        case .body(_, let body):
            XCTAssertEqual(8, body.readableBytes)
        default:
            XCTFail("Expecting .body")
        }
    }

    func testGet() throws {
        let httpBin = HttpBin()
        let httpClient = HTTPClient(eventLoopGroupProvider: .createNew)
        defer {
            try! httpClient.syncShutdown()
            httpBin.shutdown()
        }

        let response = try httpClient.get(url: "http://localhost:\(httpBin.port)/get").wait()
        XCTAssertEqual(.ok, response.status)
    }

    func testPost() throws {
        let httpBin = HttpBin()
        let httpClient = HTTPClient(eventLoopGroupProvider: .createNew)
        defer {
            try! httpClient.syncShutdown()
            httpBin.shutdown()
        }

        let response = try httpClient.post(url: "http://localhost:\(httpBin.port)/post", body: .string("1234")).wait()
        let bytes = response.body.flatMap { $0.getData(at: 0, length: $0.readableBytes) }
        let data = try JSONDecoder().decode(RequestInfo.self, from: bytes!)

        XCTAssertEqual(.ok, response.status)
        XCTAssertEqual("1234", data.data)
    }

    func testGetHttps() throws {
        let httpBin = HttpBin(ssl: true)
        let httpClient = HTTPClient(eventLoopGroupProvider: .createNew,
                                    configuration: HTTPClient.Configuration(certificateVerification: .none))
        defer {
            try! httpClient.syncShutdown()
            httpBin.shutdown()
        }

        let response = try httpClient.get(url: "https://localhost:\(httpBin.port)/get").wait()
        XCTAssertEqual(.ok, response.status)
    }

    func testPostHttps() throws {
        let httpBin = HttpBin(ssl: true)
        let httpClient = HTTPClient(eventLoopGroupProvider: .createNew,
                                    configuration: HTTPClient.Configuration(certificateVerification: .none))
        defer {
            try! httpClient.syncShutdown()
            httpBin.shutdown()
        }

        let request = try Request(url: "https://localhost:\(httpBin.port)/post", method: .POST, body: .string("1234"))

        let response = try httpClient.execute(request: request).wait()
        let bytes = response.body.flatMap { $0.getData(at: 0, length: $0.readableBytes) }
        let data = try JSONDecoder().decode(RequestInfo.self, from: bytes!)

        XCTAssertEqual(.ok, response.status)
        XCTAssertEqual("1234", data.data)
    }

    func testHttpRedirect() throws {
        let httpBin = HttpBin(ssl: false)
        let httpsBin = HttpBin(ssl: true)
        let httpClient = HTTPClient(eventLoopGroupProvider: .createNew,
                                    configuration: HTTPClient.Configuration(certificateVerification: .none, followRedirects: true))

        defer {
            try! httpClient.syncShutdown()
            httpBin.shutdown()
            httpsBin.shutdown()
        }

        var response = try httpClient.get(url: "http://localhost:\(httpBin.port)/redirect/302").wait()
        XCTAssertEqual(response.status, .ok)

        response = try httpClient.get(url: "http://localhost:\(httpBin.port)/redirect/https?port=\(httpsBin.port)").wait()
        XCTAssertEqual(response.status, .ok)
    }

    func testHttpHostRedirect() throws {
        let httpBin = HttpBin(ssl: false)
        let httpClient = HTTPClient(eventLoopGroupProvider: .createNew,
                                    configuration: HTTPClient.Configuration(certificateVerification: .none, followRedirects: true))

        defer {
            try! httpClient.syncShutdown()
            httpBin.shutdown()
        }

        let response = try httpClient.get(url: "http://localhost:\(httpBin.port)/redirect/loopback?port=\(httpBin.port)").wait()
        guard var body = response.body else {
            XCTFail("The target page should have a body containing the value of the Host header")
            return
        }
        guard let responseData = body.readData(length: body.readableBytes) else {
            XCTFail("Read data shouldn't be nil since we passed body.readableBytes to body.readData")
            return
        }
        let decoder = JSONDecoder()
        let hostName = try decoder.decode([String: String].self, from: responseData)["data"]
        XCTAssert(hostName == "127.0.0.1")
    }

    func testMultipleContentLengthHeaders() throws {
        let httpClient = HTTPClient(eventLoopGroupProvider: .createNew)
        defer {
            try! httpClient.syncShutdown()
        }
        let httpBin = HttpBin()
        defer {
            httpBin.shutdown()
        }

        let body = ByteBuffer.of(string: "hello world!")

        var headers = HTTPHeaders()
        headers.add(name: "Content-Length", value: "12")
        let request = try Request(url: "http://localhost:\(httpBin.port)/post", method: .POST, headers: headers, body: .byteBuffer(body))
        let response = try httpClient.execute(request: request).wait()
        // if the library adds another content length header we'll get a bad request error.
        XCTAssertEqual(.ok, response.status)
    }

    func testStreaming() throws {
        let httpBin = HttpBin()
        let httpClient = HTTPClient(eventLoopGroupProvider: .createNew)
        defer {
            try! httpClient.syncShutdown()
            httpBin.shutdown()
        }

        var request = try Request(url: "http://localhost:\(httpBin.port)/events/10/1")
        request.headers.add(name: "Accept", value: "text/event-stream")

        let delegate = CountingDelegate()
        let count = try httpClient.execute(request: request, delegate: delegate).wait()

        XCTAssertEqual(10, count)
    }

    func testRemoteClose() throws {
        let httpBin = HttpBin()
        let httpClient = HTTPClient(eventLoopGroupProvider: .createNew)

        defer {
            try! httpClient.syncShutdown()
            httpBin.shutdown()
        }

        XCTAssertThrowsError(try httpClient.get(url: "http://localhost:\(httpBin.port)/close").wait(), "Should fail") { error in
            guard case let error = error as? HTTPClientError, error == .remoteConnectionClosed else {
                return XCTFail("Should fail with remoteConnectionClosed")
            }
        }
    }

    func testReadTimeout() throws {
        let httpBin = HttpBin()
        let httpClient = HTTPClient(eventLoopGroupProvider: .createNew, configuration: HTTPClient.Configuration(timeout: HTTPClient.Timeout(read: .milliseconds(150))))

        defer {
            try! httpClient.syncShutdown()
            httpBin.shutdown()
        }

        XCTAssertThrowsError(try httpClient.get(url: "http://localhost:\(httpBin.port)/wait").wait(), "Should fail") { error in
            guard case let error = error as? HTTPClientError, error == .readTimeout else {
                return XCTFail("Should fail with readTimeout")
            }
        }
    }

    func testCancel() throws {
        let httpBin = HttpBin()
        let httpClient = HTTPClient(eventLoopGroupProvider: .createNew)

        defer {
            try! httpClient.syncShutdown()
            httpBin.shutdown()
        }

        let queue = DispatchQueue(label: "nio-test")
        let request = try Request(url: "http://localhost:\(httpBin.port)/wait")
        let task = httpClient.execute(request: request, delegate: TestHTTPDelegate())

        queue.asyncAfter(deadline: .now() + .milliseconds(100)) {
            task.cancel()
        }

        XCTAssertThrowsError(try task.wait(), "Should fail") { error in
            guard case let error = error as? HTTPClientError, error == .cancelled else {
                return XCTFail("Should fail with cancelled")
            }
        }
    }

    func testProxyPlaintext() throws {
        let httpBin = HttpBin(simulateProxy: .plaintext)
        let httpClient = HTTPClient(
            eventLoopGroupProvider: .createNew,
            configuration: .init(proxy: .server(host: "localhost", port: httpBin.port))
        )
        defer {
            try! httpClient.syncShutdown()
            httpBin.shutdown()
        }
        let res = try httpClient.get(url: "http://test/ok").wait()
        XCTAssertEqual(res.status, .ok)
    }

    func testProxyTLS() throws {
        let httpBin = HttpBin(simulateProxy: .tls)
        let httpClient = HTTPClient(
            eventLoopGroupProvider: .createNew,
            configuration: .init(
                certificateVerification: .none,
                proxy: .server(host: "localhost", port: httpBin.port)
            )
        )
        defer {
            try! httpClient.syncShutdown()
            httpBin.shutdown()
        }
        let res = try httpClient.get(url: "https://test/ok").wait()
        XCTAssertEqual(res.status, .ok)
    }

    func testUploadStreaming() throws {
        let httpBin = HttpBin()
        let httpClient = HTTPClient(eventLoopGroupProvider: .createNew)
        defer {
            try! httpClient.syncShutdown()
            httpBin.shutdown()
        }

        let body: HTTPClient.Body = .stream(length: 8) { writer in
            let buffer = ByteBuffer.of(string: "1234")
<<<<<<< HEAD
            return writer(.byteBuffer(buffer)).flatMap {
                let buffer = ByteBuffer.of(string: "4321")
                return writer(.byteBuffer(buffer))
=======
            return writer.write(.byteBuffer(buffer)).flatMap {
                let buffer = ByteBuffer.of(string: "4321")
                return writer.write(.byteBuffer(buffer))
>>>>>>> b019e088
            }
        }

        let response = try httpClient.post(url: "http://localhost:\(httpBin.port)/post", body: body).wait()
        let bytes = response.body.flatMap { $0.getData(at: 0, length: $0.readableBytes) }
        let data = try JSONDecoder().decode(RequestInfo.self, from: bytes!)

        XCTAssertEqual(.ok, response.status)
        XCTAssertEqual("12344321", data.data)
    }

    func testProxyStreaming() throws {
        let httpBin = HttpBin()
        let httpClient = HTTPClient(eventLoopGroupProvider: .createNew)
        defer {
            try! httpClient.syncShutdown()
            httpBin.shutdown()
        }

        let body: HTTPClient.Body = .stream(length: 50) { writer in
            do {
                var request = try Request(url: "http://localhost:\(httpBin.port)/events/10/1")
                request.headers.add(name: "Accept", value: "text/event-stream")

                let delegate = CopyingDelegate { part in
<<<<<<< HEAD
                    writer(.byteBuffer(part))
                }
                return httpClient.execute(request: request, delegate: delegate).futureResult
=======
                    writer.write(.byteBuffer(part))
                }
                return httpClient.execute(request: request, delegate: delegate).future
>>>>>>> b019e088
            } catch {
                return httpClient.eventLoopGroup.next().makeFailedFuture(error)
            }
        }

        let upload = try! httpClient.post(url: "http://localhost:\(httpBin.port)/post", body: body).wait()
        let bytes = upload.body.flatMap { $0.getData(at: 0, length: $0.readableBytes) }
        let data = try! JSONDecoder().decode(RequestInfo.self, from: bytes!)

        XCTAssertEqual(.ok, upload.status)
        XCTAssertEqual("id: 0id: 1id: 2id: 3id: 4id: 5id: 6id: 7id: 8id: 9", data.data)
    }

    func testProxyStreamingFailure() throws {
        let httpBin = HttpBin()
        let httpClient = HTTPClient(eventLoopGroupProvider: .createNew)
        defer {
            try! httpClient.syncShutdown()
            httpBin.shutdown()
        }

        var body: HTTPClient.Body = .stream(length: 50) { _ in
            httpClient.eventLoopGroup.next().makeFailedFuture(HTTPClientError.invalidProxyResponse)
        }

        XCTAssertThrowsError(try httpClient.post(url: "http://localhost:\(httpBin.port)/post", body: body).wait())

        body = .stream(length: 50) { _ in
            do {
                var request = try Request(url: "http://localhost:\(httpBin.port)/events/10/1")
                request.headers.add(name: "Accept", value: "text/event-stream")

                let delegate = CopyingDelegate { _ in
                    httpClient.eventLoopGroup.next().makeFailedFuture(HTTPClientError.invalidProxyResponse)
                }
<<<<<<< HEAD
                return httpClient.execute(request: request, delegate: delegate).futureResult
=======
                return httpClient.execute(request: request, delegate: delegate).future
>>>>>>> b019e088
            } catch {
                return httpClient.eventLoopGroup.next().makeFailedFuture(error)
            }
        }

        XCTAssertThrowsError(try httpClient.post(url: "http://localhost:\(httpBin.port)/post", body: body).wait())
    }

    func testUploadStreamingBackpressure() throws {
        class BackpressureTestDelegate: HTTPClientResponseDelegate {
            typealias Response = Void

            var reads = 0
            let promise: EventLoopPromise<Void>

            init(promise: EventLoopPromise<Void>) {
                self.promise = promise
            }

            func didReceivePart(task: HTTPClient.Task<Response>, _ buffer: ByteBuffer) -> EventLoopFuture<Void> {
                self.reads += 1
                return self.promise.futureResult
            }

            func didFinishRequest(task: HTTPClient.Task<Response>) throws {}
        }

        let httpClient = HTTPClient(eventLoopGroupProvider: .createNew)
        let promise: EventLoopPromise<Channel> = httpClient.eventLoopGroup.next().makePromise()
        let httpBin = HttpBin(channelPromise: promise)

        defer {
            try! httpClient.syncShutdown()
            httpBin.shutdown()
        }

        let request = try Request(url: "http://localhost:\(httpBin.port)/custom")
        let delegate = BackpressureTestDelegate(promise: httpClient.eventLoopGroup.next().makePromise())
<<<<<<< HEAD
        let future = httpClient.execute(request: request, delegate: delegate).futureResult
=======
        let future = httpClient.execute(request: request, delegate: delegate).future
>>>>>>> b019e088

        let channel = try promise.futureResult.wait()

        // Send 3 parts, but only one should be received until the future is complete
        let buffer = ByteBuffer.of(string: "1234")
        try channel.writeAndFlush(HTTPServerResponsePart.body(.byteBuffer(buffer))).wait()
        try channel.writeAndFlush(HTTPServerResponsePart.body(.byteBuffer(buffer))).wait()
        try channel.writeAndFlush(HTTPServerResponsePart.body(.byteBuffer(buffer))).wait()

        XCTAssertEqual(delegate.reads, 1)

        delegate.promise.succeed(())

        try channel.writeAndFlush(HTTPServerResponsePart.end(nil)).wait()
        try future.wait()

        XCTAssertEqual(delegate.reads, 3)
    }
}<|MERGE_RESOLUTION|>--- conflicted
+++ resolved
@@ -39,12 +39,7 @@
     func testHTTPPartsHandler() throws {
         let channel = EmbeddedChannel()
         let recorder = RecordingHandler<HTTPClientResponsePart, HTTPClientRequestPart>()
-<<<<<<< HEAD
         let task = Task<Void>(eventLoop: channel.eventLoop)
-=======
-        let promise: EventLoopPromise<Void> = channel.eventLoop.makePromise()
-        let task = Task(eventLoop: channel.eventLoop, future: promise.futureResult)
->>>>>>> b019e088
 
         try channel.pipeline.addHandler(recorder).wait()
         try channel.pipeline.addHandler(TaskHandler(task: task, delegate: TestHTTPDelegate(), redirectHandler: nil)).wait()
@@ -71,14 +66,8 @@
     func testHTTPPartsHandlerMultiBody() throws {
         let channel = EmbeddedChannel()
         let delegate = TestHTTPDelegate()
-<<<<<<< HEAD
         let task = Task<Void>(eventLoop: channel.eventLoop)
         let handler = TaskHandler(task: task, delegate: delegate, redirectHandler: nil)
-=======
-        let promise: EventLoopPromise<Void> = channel.eventLoop.makePromise()
-        let task = Task(eventLoop: channel.eventLoop, future: promise.futureResult)
-        let handler = TaskHandler(task: task, delegate: delegate, promise: promise, redirectHandler: nil)
->>>>>>> b019e088
 
         try channel.pipeline.addHandler(handler).wait()
 
@@ -335,15 +324,9 @@
 
         let body: HTTPClient.Body = .stream(length: 8) { writer in
             let buffer = ByteBuffer.of(string: "1234")
-<<<<<<< HEAD
-            return writer(.byteBuffer(buffer)).flatMap {
-                let buffer = ByteBuffer.of(string: "4321")
-                return writer(.byteBuffer(buffer))
-=======
             return writer.write(.byteBuffer(buffer)).flatMap {
                 let buffer = ByteBuffer.of(string: "4321")
                 return writer.write(.byteBuffer(buffer))
->>>>>>> b019e088
             }
         }
 
@@ -369,15 +352,9 @@
                 request.headers.add(name: "Accept", value: "text/event-stream")
 
                 let delegate = CopyingDelegate { part in
-<<<<<<< HEAD
-                    writer(.byteBuffer(part))
+                    writer.write(.byteBuffer(part))
                 }
                 return httpClient.execute(request: request, delegate: delegate).futureResult
-=======
-                    writer.write(.byteBuffer(part))
-                }
-                return httpClient.execute(request: request, delegate: delegate).future
->>>>>>> b019e088
             } catch {
                 return httpClient.eventLoopGroup.next().makeFailedFuture(error)
             }
@@ -413,11 +390,7 @@
                 let delegate = CopyingDelegate { _ in
                     httpClient.eventLoopGroup.next().makeFailedFuture(HTTPClientError.invalidProxyResponse)
                 }
-<<<<<<< HEAD
                 return httpClient.execute(request: request, delegate: delegate).futureResult
-=======
-                return httpClient.execute(request: request, delegate: delegate).future
->>>>>>> b019e088
             } catch {
                 return httpClient.eventLoopGroup.next().makeFailedFuture(error)
             }
@@ -456,11 +429,7 @@
 
         let request = try Request(url: "http://localhost:\(httpBin.port)/custom")
         let delegate = BackpressureTestDelegate(promise: httpClient.eventLoopGroup.next().makePromise())
-<<<<<<< HEAD
         let future = httpClient.execute(request: request, delegate: delegate).futureResult
-=======
-        let future = httpClient.execute(request: request, delegate: delegate).future
->>>>>>> b019e088
 
         let channel = try promise.futureResult.wait()
 
