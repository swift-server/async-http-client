# AsyncHTTPClient
This package provides an HTTP Client library built on top of SwiftNIO.

This library provides the following:
- First class support for Swift Concurrency
- Asynchronous and non-blocking request methods
- Simple follow-redirects (cookie headers are dropped)
- Streaming body download
- TLS support
- Automatic HTTP/2 over HTTPS
- Cookie parsing (but not storage)

## Getting Started

#### Adding the dependency
Add the following entry in your <code>Package.swift</code> to start using <code>HTTPClient</code>:

```swift
.package(url: "https://github.com/swift-server/async-http-client.git", from: "1.9.0")
```
and  `AsyncHTTPClient` dependency to your target:
```swift
.target(name: "MyApp", dependencies: [.product(name: "AsyncHTTPClient", package: "async-http-client")]),
```

#### Request-Response API

The code snippet below illustrates how to make a simple GET request to a remote server.

```swift
import AsyncHTTPClient

/// MARK: - Using Swift Concurrency
let request = HTTPClientRequest(url: "https://apple.com/")
let response = try await HTTPClient.shared.execute(request, timeout: .seconds(30))
print("HTTP head", response)
if response.status == .ok {
    let body = try await response.body.collect(upTo: 1024 * 1024) // 1 MB
    // handle body
} else {
    // handle remote error
}


/// MARK: - Using SwiftNIO EventLoopFuture
HTTPClient.shared.get(url: "https://apple.com/").whenComplete { result in
    switch result {
    case .failure(let error):
        // process error
    case .success(let response):
        if response.status == .ok {
            // handle response
        } else {
            // handle remote error
        }
    }
}
```

If you create your own `HTTPClient` instances, you should shut them down using `httpClient.shutdown()` when you're done using them. Failing to do so will leak resources.
 Please note that you must not call `httpClient.shutdown` before all requests of the HTTP client have finished, or else the in-flight requests will likely fail because their network connections are interrupted.

### async/await examples

Examples for the async/await API can be found in the [`Examples` folder](./Examples) in this Repository.

## Usage guide

The default HTTP Method is `GET`. In case you need to have more control over the method, or you want to add headers or body, use the `HTTPClientRequest` struct:

#### Using Swift Concurrency

```swift
import AsyncHTTPClient

do {
    var request = HTTPClientRequest(url: "https://apple.com/")
    request.method = .POST
    request.headers.add(name: "User-Agent", value: "Swift HTTPClient")
    request.body = .bytes(ByteBuffer(string: "some data"))

    let response = try await HTTPClient.shared.execute(request, timeout: .seconds(30))
    if response.status == .ok {
        // handle response
    } else {
        // handle remote error
    }
} catch {
    // handle error
}
```

#### Using SwiftNIO EventLoopFuture

```swift
import AsyncHTTPClient

var request = try HTTPClient.Request(url: "https://apple.com/", method: .POST)
request.headers.add(name: "User-Agent", value: "Swift HTTPClient")
request.body = .string("some-body")

HTTPClient.shared.execute(request: request).whenComplete { result in
    switch result {
    case .failure(let error):
        // process error
    case .success(let response):
        if response.status == .ok {
            // handle response
        } else {
            // handle remote error
        }
    }
}
```

#### Simple JSON request

See [Examples/JSON/JSON.swift](./Examples/JSON/JSON.swift) for a simple JSON HTTP GET and POST example.

```swift
import AsyncHTTPClient
import NIOFoundationCompat

struct Car: Codable {
    var make: String
    var model: String
    var year: Int
}

static func getJSON() async throws {
    let httpClient = HTTPClient(eventLoopGroupProvider: .singleton)
    let car: Car = Car(make: "Toyota", model: "Camry", year: 2023)
    let request = HTTPClientRequest(url: "https://api.example.com/cars/123")
    let response = try await httpClient.execute(request, timeout: .seconds(30))
    
    let carData = try await response.body.collect(upTo: 1024 * 1024) // 1 MB
    let car: Car = try JSONDecoder().decode(Car.self, from: carData)
    try await httpClient.shutdown()
}

static func postJSON() async throws {
    let httpClient = HTTPClient(eventLoopGroupProvider: .singleton)
    let car: Car = Car(make: "Toyota", model: "Camry", year: 2023)
    let jsonData = try JSONEncoder().encode(car)

    var request = HTTPClientRequest(url: "https://api.example.com/cars/123")
    request.headers.add(name: "Content-Type", value: "application/json")
    request.headers.add(name: "Accept", value: "application/json")
    request.method = .POST
    request.body = .bytes(jsonData)    
    
    // Execute the request
    let response = try await httpClient.execute(request, timeout: .seconds(30))
    
    // Process the response
    let responseData = try await response.body.collect(upTo: 1024 * 1024) // 1 MB
    let returnedCar = try JSONDecoder().decode(Car.self, from: responseData)
    
    try await httpClient.shutdown()
}
```


### Redirects following

The globally shared instance `HTTPClient.shared` follows redirects by default. If you create your own `HTTPClient`, you can enable the follow-redirects behavior using the client configuration:

```swift
let httpClient = HTTPClient(eventLoopGroupProvider: .singleton,
                            configuration: HTTPClient.Configuration(followRedirects: true))
```

### Timeouts
Timeouts (connect and read) can also be set using the client configuration:
```swift
let timeout = HTTPClient.Configuration.Timeout(connect: .seconds(1), read: .seconds(1))
let httpClient = HTTPClient(eventLoopGroupProvider: .singleton,
                            configuration: HTTPClient.Configuration(timeout: timeout))
```
or on a per-request basis:
```swift
httpClient.execute(request: request, deadline: .now() + .milliseconds(1))
```

### Streaming
When dealing with larger amount of data, it's critical to stream the response body instead of aggregating in-memory.
The following example demonstrates how to count the number of bytes in a streaming response body:

#### Using Swift Concurrency
```swift
do {
    let request = HTTPClientRequest(url: "https://apple.com/")
    let response = try await HTTPClient.shared.execute(request, timeout: .seconds(30))
    print("HTTP head", response)

    // if defined, the content-length headers announces the size of the body
    let expectedBytes = response.headers.first(name: "content-length").flatMap(Int.init)

    var receivedBytes = 0
    // asynchronously iterates over all body fragments
    // this loop will automatically propagate backpressure correctly
    for try await buffer in response.body {
        // for this example, we are just interested in the size of the fragment
        receivedBytes += buffer.readableBytes

        if let expectedBytes = expectedBytes {
            // if the body size is known, we calculate a progress indicator
            let progress = Double(receivedBytes) / Double(expectedBytes)
            print("progress: \(Int(progress * 100))%")
        }
    }
    print("did receive \(receivedBytes) bytes")
} catch {
    print("request failed:", error)
}
```

#### Using HTTPClientResponseDelegate and SwiftNIO EventLoopFuture

```swift
import NIOCore
import NIOHTTP1

class CountingDelegate: HTTPClientResponseDelegate {
    typealias Response = Int

    var count = 0

    func didSendRequestHead(task: HTTPClient.Task<Response>, _ head: HTTPRequestHead) {
        // this is executed right after request head was sent, called once
    }

    func didSendRequestPart(task: HTTPClient.Task<Response>, _ part: IOData) {
        // this is executed when request body part is sent, could be called zero or more times
    }

    func didSendRequest(task: HTTPClient.Task<Response>) {
        // this is executed when request is fully sent, called once
    }

    func didReceiveHead(
        task: HTTPClient.Task<Response>,
        _ head: HTTPResponseHead
    ) -> EventLoopFuture<Void> {
        // this is executed when we receive HTTP response head part of the request
        // (it contains response code and headers), called once in case backpressure
        // is needed, all reads will be paused until returned future is resolved
        return task.eventLoop.makeSucceededFuture(())
    }

    func didReceiveBodyPart(
        task: HTTPClient.Task<Response>,
        _ buffer: ByteBuffer
    ) -> EventLoopFuture<Void> {
        // this is executed when we receive parts of the response body, could be called zero or more times
        count += buffer.readableBytes
        // in case backpressure is needed, all reads will be paused until returned future is resolved
        return task.eventLoop.makeSucceededFuture(())
    }

    func didFinishRequest(task: HTTPClient.Task<Response>) throws -> Int {
        // this is called when the request is fully read, called once
        // this is where you return a result or throw any errors you require to propagate to the client
        return count
    }

    func didReceiveError(task: HTTPClient.Task<Response>, _ error: Error) {
        // this is called when we receive any network-related error, called once
    }
}

let request = try HTTPClient.Request(url: "https://apple.com/")
let delegate = CountingDelegate()

HTTPClient.shared.execute(request: request, delegate: delegate).futureResult.whenSuccess { count in
    print(count)
}
```

### File downloads

Based on the `HTTPClientResponseDelegate` example above you can build more complex delegates,
the built-in `FileDownloadDelegate` is one of them. It allows streaming the downloaded data
asynchronously, while reporting the download progress at the same time, like in the following
example:

```swift
let request = try HTTPClient.Request(
    url: "https://swift.org/builds/development/ubuntu1804/latest-build.yml"
)

let delegate = try FileDownloadDelegate(path: "/tmp/latest-build.yml", reportProgress: {
    if let totalBytes = $0.totalBytes {
        print("Total bytes count: \(totalBytes)")
    }
    print("Downloaded \($0.receivedBytes) bytes so far")
})

HTTPClient.shared.execute(request: request, delegate: delegate).futureResult
    .whenSuccess { progress in
        if let totalBytes = progress.totalBytes {
            print("Final total bytes count: \(totalBytes)")
        }
        print("Downloaded finished with \(progress.receivedBytes) bytes downloaded")
    }
```

### Unix Domain Socket Paths
Connecting to servers bound to socket paths is easy:
```swift
HTTPClient.shared.execute(
    .GET,
    socketPath: "/tmp/myServer.socket",
    urlPath: "/path/to/resource"
).whenComplete (...)
```

Connecting over TLS to a unix domain socket path is possible as well:
```swift
HTTPClient.shared.execute(
    .POST,
    secureSocketPath: "/tmp/myServer.socket",
    urlPath: "/path/to/resource",
    body: .string("hello")
).whenComplete (...)
```

Direct URLs can easily be constructed to be executed in other scenarios:
```swift
let socketPathBasedURL = URL(
    httpURLWithSocketPath: "/tmp/myServer.socket",
    uri: "/path/to/resource"
)
let secureSocketPathBasedURL = URL(
    httpsURLWithSocketPath: "/tmp/myServer.socket",
    uri: "/path/to/resource"
)
```

### Disabling HTTP/2
The exclusive use of HTTP/1 is possible by setting `httpVersion` to `.http1Only` on `HTTPClient.Configuration`:
```swift
var configuration = HTTPClient.Configuration()
configuration.httpVersion = .http1Only
let client = HTTPClient(
    eventLoopGroupProvider: .singleton,
    configuration: configuration
)
```

## Security

Please have a look at [SECURITY.md](SECURITY.md) for AsyncHTTPClient's security process.

## Supported Versions

The most recent versions of AsyncHTTPClient support Swift 5.9 and newer. The minimum Swift version supported by AsyncHTTPClient releases are detailed below:

AsyncHTTPClient     | Minimum Swift Version
--------------------|----------------------
`1.0.0 ..< 1.5.0`   | 5.0
`1.5.0 ..< 1.10.0`  | 5.2
`1.10.0 ..< 1.13.0` | 5.4
`1.13.0 ..< 1.18.0` | 5.5.2
`1.18.0 ..< 1.20.0` | 5.6
`1.20.0 ..< 1.21.0` | 5.7
<<<<<<< HEAD
`1.21.0 ...`        | 5.8

> **Note:** For complete working examples of HTTP requests including both GET and POST JSON operations with proper request/response handling, see the [Examples/JSON/JSON.swift](./Examples/JSON/JSON.swift) file.
=======
`1.21.0 ..< 1.26.0` | 5.8
`1.26.0 ...`        | 5.9
>>>>>>> a3d00a65
<|MERGE_RESOLUTION|>--- conflicted
+++ resolved
@@ -364,11 +364,5 @@
 `1.13.0 ..< 1.18.0` | 5.5.2
 `1.18.0 ..< 1.20.0` | 5.6
 `1.20.0 ..< 1.21.0` | 5.7
-<<<<<<< HEAD
-`1.21.0 ...`        | 5.8
-
-> **Note:** For complete working examples of HTTP requests including both GET and POST JSON operations with proper request/response handling, see the [Examples/JSON/JSON.swift](./Examples/JSON/JSON.swift) file.
-=======
 `1.21.0 ..< 1.26.0` | 5.8
-`1.26.0 ...`        | 5.9
->>>>>>> a3d00a65
+`1.26.0 ...`        | 5.9