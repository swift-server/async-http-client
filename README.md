--- conflicted
+++ resolved
@@ -116,13 +116,6 @@
 
     var count = 0
 
-<<<<<<< HEAD
-    func didTransmitRequestBody(task: HTTPClient.Task<Response>) {
-        // this is executed when request is sent, called once
-    }
-
-    func didReceiveHead(task: HTTPClient.Task<Response>, _ head: HTTPResponseHead) {
-=======
     func didSendRequestHead(task: HTTPClient.Task<Response>, _ head: HTTPRequestHead) {
         // this is executed right after request head was sent, called once
     }
@@ -136,7 +129,6 @@
     }
 
     func didReceiveHead(task: HTTPClient.Task<Response>, _ head: HTTPResponseHead) -> EventLoopFuture<Void> {
->>>>>>> b019e088
         // this is executed when we receive HTTP Reponse head part of the request (it contains response code and headers), called once
         // in case backpressure is needed, all reads will be paused until returned future is resolved
         return task.eventLoop.makeSucceededFuture(())
